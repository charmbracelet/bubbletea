package tea

import (
	"bytes"
	"fmt"
	"io"
	"strings"
	"sync"
	"time"

	"github.com/charmbracelet/x/ansi"
	"github.com/muesli/ansi/compressor"
)

const (
	// defaultFramerate specifies the maximum interval at which we should
	// update the view.
	defaultFPS = 60
	maxFPS     = 120
)

// standardRenderer is a framerate-based terminal renderer, updating the view
// at a given framerate to avoid overloading the terminal emulator.
//
// In cases where very high performance is needed the renderer can be told
// to exclude ranges of lines, allowing them to be written to directly.
type standardRenderer struct {
	mtx *sync.Mutex
	out io.Writer

	buf                bytes.Buffer
	queuedMessageLines []string
	framerate          time.Duration
	ticker             *time.Ticker
	done               chan struct{}
	lastRender         string
	linesRendered      int
	useANSICompressor  bool
	once               sync.Once

	// cursor visibility state
	cursorHidden bool

	// essentially whether or not we're using the full size of the terminal
	altScreenActive bool

	// renderer dimensions; usually the size of the window
	width  int
	height int

	// lines explicitly set not to render
	ignoreLines map[int]struct{}
}

// newRenderer creates a new renderer. Normally you'll want to initialize it
// with os.Stdout as the first argument.
func newRenderer(out io.Writer, useANSICompressor bool, fps int) renderer {
	if fps < 1 {
		fps = defaultFPS
	} else if fps > maxFPS {
		fps = maxFPS
	}
	r := &standardRenderer{
		out:                out,
		mtx:                &sync.Mutex{},
		done:               make(chan struct{}),
		framerate:          time.Second / time.Duration(fps),
		useANSICompressor:  useANSICompressor,
		queuedMessageLines: []string{},
	}
	if r.useANSICompressor {
		r.out = &compressor.Writer{Forward: out}
	}
	return r
}

// start starts the renderer.
func (r *standardRenderer) start() {
	if r.ticker == nil {
		r.ticker = time.NewTicker(r.framerate)
	} else {
		// If the ticker already exists, it has been stopped and we need to
		// reset it.
		r.ticker.Reset(r.framerate)
	}

	// Since the renderer can be restarted after a stop, we need to reset
	// the done channel and its corresponding sync.Once.
	r.once = sync.Once{}

	go r.listen()
}

// stop permanently halts the renderer, rendering the final frame.
func (r *standardRenderer) stop() {
	// Stop the renderer before acquiring the mutex to avoid a deadlock.
	r.once.Do(func() {
		r.done <- struct{}{}
	})

	// flush locks the mutex
	r.flush()

	r.mtx.Lock()
	defer r.mtx.Unlock()

	r.execute(ansi.EraseEntireLine)
	// Move the cursor back to the beginning of the line
	r.execute("\r")

	if r.useANSICompressor {
		if w, ok := r.out.(io.WriteCloser); ok {
			_ = w.Close()
		}
	}
}

// execute writes a sequence to the terminal.
func (r *standardRenderer) execute(seq string) {
	_, _ = io.WriteString(r.out, seq)
}

// kill halts the renderer. The final frame will not be rendered.
func (r *standardRenderer) kill() {
	// Stop the renderer before acquiring the mutex to avoid a deadlock.
	r.once.Do(func() {
		r.done <- struct{}{}
	})

	r.mtx.Lock()
	defer r.mtx.Unlock()

	r.execute(ansi.EraseEntireLine)
	// Move the cursor back to the beginning of the line
	r.execute("\r")
}

// listen waits for ticks on the ticker, or a signal to stop the renderer.
func (r *standardRenderer) listen() {
	for {
		select {
		case <-r.done:
			r.ticker.Stop()
			return

		case <-r.ticker.C:
			r.flush()
		}
	}
}

// flush renders the buffer.
func (r *standardRenderer) flush() {
	r.mtx.Lock()
	defer r.mtx.Unlock()

	if r.buf.Len() == 0 || r.buf.String() == r.lastRender {
		// Nothing to do
		return
	}

	// Output buffer
	buf := &bytes.Buffer{}

	newLines := strings.Split(r.buf.String(), "\n")

	// If we know the output's height, we can use it to determine how many
	// lines we can render. We drop lines from the top of the render buffer if
	// necessary, as we can't navigate the cursor into the terminal's scrollback
	// buffer.
	if r.height > 0 && len(newLines) > r.height {
		newLines = newLines[len(newLines)-r.height:]
	}

	numLinesThisFlush := len(newLines)
	oldLines := strings.Split(r.lastRender, "\n")
	skipLines := make(map[int]struct{})
	flushQueuedMessages := len(r.queuedMessageLines) > 0 && !r.altScreenActive

	// Clear any lines we painted in the last render.
	if r.linesRendered > 0 {
		for i := r.linesRendered - 1; i > 0; i-- {
			// if we are clearing queued messages, we want to clear all lines, since
			// printing messages allows for native terminal word-wrap, we
			// don't have control over the queued lines
			if flushQueuedMessages {
				buf.WriteString(ansi.EraseEntireLine)
			} else if (len(newLines) <= len(oldLines)) && (len(newLines) > i && len(oldLines) > i) && (newLines[i] == oldLines[i]) {
				// If the number of lines we want to render hasn't increased and
				// new line is the same as the old line we can skip rendering for
				// this line as a performance optimization.
				skipLines[i] = struct{}{}
			} else if _, exists := r.ignoreLines[i]; !exists {
				buf.WriteString(ansi.EraseEntireLine)
			}

			buf.WriteString(ansi.CursorUp1)
		}

		if _, exists := r.ignoreLines[0]; !exists {
			// We need to return to the start of the line here to properly
			// erase it. Going back the entire width of the terminal will
			// usually be farther than we need to go, but terminal emulators
			// will stop the cursor at the start of the line as a rule.
			//
			// We use this sequence in particular because it's part of the ANSI
			// standard (whereas others are proprietary to, say, VT100/VT52).
			// If cursor previous line (ESC[ + <n> + F) were better supported
			// we could use that above to eliminate this step.
			buf.WriteString(ansi.CursorLeft(r.width))
			buf.WriteString(ansi.EraseEntireLine)
		}
	}

	// Merge the set of lines we're skipping as a rendering optimization with
	// the set of lines we've explicitly asked the renderer to ignore.
	for k, v := range r.ignoreLines {
		skipLines[k] = v
	}

	if flushQueuedMessages {
		// Dump the lines we've queued up for printing
		for _, line := range r.queuedMessageLines {
			_, _ = buf.WriteString(line)
			_, _ = buf.WriteString("\r\n")
		}
		// clear the queued message lines
		r.queuedMessageLines = []string{}
	}

	// Paint new lines
	for i := 0; i < len(newLines); i++ {
		if _, skip := skipLines[i]; skip {
			// Unless this is the last line, move the cursor down.
			if i < len(newLines)-1 {
				buf.WriteString(ansi.CursorDown1)
			}
		} else {
			if i == 0 && r.lastRender == "" {
				// On first render, reset the cursor to the start of the line
				// before writing anything.
				buf.WriteByte('\r')
			}

			line := newLines[i]

			// Truncate lines wider than the width of the window to avoid
			// wrapping, which will mess up rendering. If we don't have the
			// width of the window this will be ignored.
			//
			// Note that on Windows we only get the width of the window on
			// program initialization, so after a resize this won't perform
			// correctly (signal SIGWINCH is not supported on Windows).
			if r.width > 0 {
				line = ansi.Truncate(line, r.width, "")
			}

			_, _ = buf.WriteString(line)

			if i < len(newLines)-1 {
				_, _ = buf.WriteString("\r\n")
			}
		}
	}
	r.linesRendered = numLinesThisFlush

	// Make sure the cursor is at the start of the last line to keep rendering
	// behavior consistent.
	if r.altScreenActive {
		// This case fixes a bug in macOS terminal. In other terminals the
		// other case seems to do the job regardless of whether or not we're
		// using the full terminal window.
		buf.WriteString(ansi.MoveCursor(r.linesRendered, 0))
	} else {
		buf.WriteString(ansi.CursorLeft(r.width))
	}

	_, _ = r.out.Write(buf.Bytes())
	r.lastRender = r.buf.String()
	r.buf.Reset()
}

// write writes to the internal buffer. The buffer will be outputted via the
// ticker which calls flush().
func (r *standardRenderer) write(s string) {
	r.mtx.Lock()
	defer r.mtx.Unlock()
	r.buf.Reset()

	// If an empty string was passed we should clear existing output and
	// rendering nothing. Rather than introduce additional state to manage
	// this, we render a single space as a simple (albeit less correct)
	// solution.
	if s == "" {
		s = " "
	}

	_, _ = r.buf.WriteString(s)
}

func (r *standardRenderer) repaint() {
	r.lastRender = ""
}

func (r *standardRenderer) clearScreen() {
	r.mtx.Lock()
	defer r.mtx.Unlock()

	r.execute(ansi.EraseEntireDisplay)
	r.execute(ansi.MoveCursorOrigin)

	r.repaint()
}

func (r *standardRenderer) altScreen() bool {
	r.mtx.Lock()
	defer r.mtx.Unlock()

	return r.altScreenActive
}

func (r *standardRenderer) enterAltScreen() {
	r.mtx.Lock()
	defer r.mtx.Unlock()

	if r.altScreenActive {
		return
	}

	r.altScreenActive = true
	r.execute(ansi.EnableAltScreenBuffer)

	// Ensure that the terminal is cleared, even when it doesn't support
	// alt screen (or alt screen support is disabled, like GNU screen by
	// default).
	//
	// Note: we can't use r.clearScreen() here because the mutex is already
	// locked.
	r.execute(ansi.EraseEntireDisplay)
	r.execute(ansi.MoveCursorOrigin)

	// cmd.exe and other terminals keep separate cursor states for the AltScreen
	// and the main buffer. We have to explicitly reset the cursor visibility
	// whenever we enter AltScreen.
	if r.cursorHidden {
		r.execute(ansi.HideCursor)
	} else {
		r.execute(ansi.ShowCursor)
	}

	r.repaint()
}

func (r *standardRenderer) exitAltScreen() {
	r.mtx.Lock()
	defer r.mtx.Unlock()

	if !r.altScreenActive {
		return
	}

	r.altScreenActive = false
	r.execute(ansi.DisableAltScreenBuffer)

	// cmd.exe and other terminals keep separate cursor states for the AltScreen
	// and the main buffer. We have to explicitly reset the cursor visibility
	// whenever we exit AltScreen.
	if r.cursorHidden {
		r.execute(ansi.HideCursor)
	} else {
		r.execute(ansi.ShowCursor)
	}

	r.repaint()
}

func (r *standardRenderer) showCursor() {
	r.mtx.Lock()
	defer r.mtx.Unlock()

	r.cursorHidden = false
	r.execute(ansi.ShowCursor)
}

func (r *standardRenderer) hideCursor() {
	r.mtx.Lock()
	defer r.mtx.Unlock()

	r.cursorHidden = true
	r.execute(ansi.HideCursor)
}

<<<<<<< HEAD
func (r *standardRenderer) bracketedPasteActive() bool {
	r.mtx.Lock()
	defer r.mtx.Unlock()

	return r.bpActive
}

=======
>>>>>>> 3075646d
// setIgnoredLines specifies lines not to be touched by the standard Bubble Tea
// renderer.
func (r *standardRenderer) setIgnoredLines(from int, to int) {
	// Lock if we're going to be clearing some lines since we don't want
	// anything jacking our cursor.
	if r.linesRendered > 0 {
		r.mtx.Lock()
		defer r.mtx.Unlock()
	}

	if r.ignoreLines == nil {
		r.ignoreLines = make(map[int]struct{})
	}
	for i := from; i < to; i++ {
		r.ignoreLines[i] = struct{}{}
	}

	// Erase ignored lines
	if r.linesRendered > 0 {
		buf := &bytes.Buffer{}

		for i := r.linesRendered - 1; i >= 0; i-- {
			if _, exists := r.ignoreLines[i]; exists {
				buf.WriteString(ansi.EraseEntireLine)
			}
			buf.WriteString(ansi.CursorUp1)
		}
		buf.WriteString(ansi.MoveCursor(r.linesRendered, 0)) // put cursor back
		_, _ = r.out.Write(buf.Bytes())
	}
}

// clearIgnoredLines returns control of any ignored lines to the standard
// Bubble Tea renderer. That is, any lines previously set to be ignored can be
// rendered to again.
func (r *standardRenderer) clearIgnoredLines() {
	r.ignoreLines = nil
}

// insertTop effectively scrolls up. It inserts lines at the top of a given
// area designated to be a scrollable region, pushing everything else down.
// This is roughly how ncurses does it.
//
// To call this function use command ScrollUp().
//
// For this to work renderer.ignoreLines must be set to ignore the scrollable
// region since we are bypassing the normal Bubble Tea renderer here.
//
// Because this method relies on the terminal dimensions, it's only valid for
// full-window applications (generally those that use the alternate screen
// buffer).
//
// This method bypasses the normal rendering buffer and is philosophically
// different than the normal way we approach rendering in Bubble Tea. It's for
// use in high-performance rendering, such as a pager that could potentially
// be rendering very complicated ansi. In cases where the content is simpler
// standard Bubble Tea rendering should suffice.
func (r *standardRenderer) insertTop(lines []string, topBoundary, bottomBoundary int) {
	r.mtx.Lock()
	defer r.mtx.Unlock()

	buf := &bytes.Buffer{}

	buf.WriteString(ansi.SetScrollingRegion(topBoundary, bottomBoundary))
	buf.WriteString(ansi.MoveCursor(topBoundary, 0))
	buf.WriteString(ansi.InsertLine(len(lines)))
	_, _ = buf.WriteString(strings.Join(lines, "\r\n"))
	buf.WriteString(ansi.SetScrollingRegion(0, r.height))

	// Move cursor back to where the main rendering routine expects it to be
	buf.WriteString(ansi.MoveCursor(r.linesRendered, 0))

	_, _ = r.out.Write(buf.Bytes())
}

// insertBottom effectively scrolls down. It inserts lines at the bottom of
// a given area designated to be a scrollable region, pushing everything else
// up. This is roughly how ncurses does it.
//
// To call this function use the command ScrollDown().
//
// See note in insertTop() for caveats, how this function only makes sense for
// full-window applications, and how it differs from the normal way we do
// rendering in Bubble Tea.
func (r *standardRenderer) insertBottom(lines []string, topBoundary, bottomBoundary int) {
	r.mtx.Lock()
	defer r.mtx.Unlock()

	buf := &bytes.Buffer{}

	buf.WriteString(ansi.SetScrollingRegion(topBoundary, bottomBoundary))
	buf.WriteString(ansi.MoveCursor(bottomBoundary, 0))
	_, _ = buf.WriteString("\r\n" + strings.Join(lines, "\r\n"))
	buf.WriteString(ansi.SetScrollingRegion(0, r.height))

	// Move cursor back to where the main rendering routine expects it to be
	buf.WriteString(ansi.MoveCursor(r.linesRendered, 0))

	_, _ = r.out.Write(buf.Bytes())
}

// handleMessages handles internal messages for the renderer.
func (r *standardRenderer) handleMessages(msg Msg) {
	switch msg := msg.(type) {
	case repaintMsg:
		// Force a repaint by clearing the render cache as we slide into a
		// render.
		r.mtx.Lock()
		r.repaint()
		r.mtx.Unlock()

	case WindowSizeMsg:
		r.mtx.Lock()
		r.width = msg.Width
		r.height = msg.Height
		r.repaint()
		r.mtx.Unlock()

	case clearScrollAreaMsg:
		r.clearIgnoredLines()

		// Force a repaint on the area where the scrollable stuff was in this
		// update cycle
		r.mtx.Lock()
		r.repaint()
		r.mtx.Unlock()

	case syncScrollAreaMsg:
		// Re-render scrolling area
		r.clearIgnoredLines()
		r.setIgnoredLines(msg.topBoundary, msg.bottomBoundary)
		r.insertTop(msg.lines, msg.topBoundary, msg.bottomBoundary)

		// Force non-scrolling stuff to repaint in this update cycle
		r.mtx.Lock()
		r.repaint()
		r.mtx.Unlock()

	case scrollUpMsg:
		r.insertTop(msg.lines, msg.topBoundary, msg.bottomBoundary)

	case scrollDownMsg:
		r.insertBottom(msg.lines, msg.topBoundary, msg.bottomBoundary)

	case printLineMessage:
		if !r.altScreenActive {
			lines := strings.Split(msg.messageBody, "\n")
			r.mtx.Lock()
			r.queuedMessageLines = append(r.queuedMessageLines, lines...)
			r.repaint()
			r.mtx.Unlock()
		}
	}
}

// HIGH-PERFORMANCE RENDERING STUFF

type syncScrollAreaMsg struct {
	lines          []string
	topBoundary    int
	bottomBoundary int
}

// SyncScrollArea performs a paint of the entire region designated to be the
// scrollable area. This is required to initialize the scrollable region and
// should also be called on resize (WindowSizeMsg).
//
// For high-performance, scroll-based rendering only.
func SyncScrollArea(lines []string, topBoundary int, bottomBoundary int) Cmd {
	return func() Msg {
		return syncScrollAreaMsg{
			lines:          lines,
			topBoundary:    topBoundary,
			bottomBoundary: bottomBoundary,
		}
	}
}

type clearScrollAreaMsg struct{}

// ClearScrollArea deallocates the scrollable region and returns the control of
// those lines to the main rendering routine.
//
// For high-performance, scroll-based rendering only.
func ClearScrollArea() Msg {
	return clearScrollAreaMsg{}
}

type scrollUpMsg struct {
	lines          []string
	topBoundary    int
	bottomBoundary int
}

// ScrollUp adds lines to the top of the scrollable region, pushing existing
// lines below down. Lines that are pushed out the scrollable region disappear
// from view.
//
// For high-performance, scroll-based rendering only.
func ScrollUp(newLines []string, topBoundary, bottomBoundary int) Cmd {
	return func() Msg {
		return scrollUpMsg{
			lines:          newLines,
			topBoundary:    topBoundary,
			bottomBoundary: bottomBoundary,
		}
	}
}

type scrollDownMsg struct {
	lines          []string
	topBoundary    int
	bottomBoundary int
}

// ScrollDown adds lines to the bottom of the scrollable region, pushing
// existing lines above up. Lines that are pushed out of the scrollable region
// disappear from view.
//
// For high-performance, scroll-based rendering only.
func ScrollDown(newLines []string, topBoundary, bottomBoundary int) Cmd {
	return func() Msg {
		return scrollDownMsg{
			lines:          newLines,
			topBoundary:    topBoundary,
			bottomBoundary: bottomBoundary,
		}
	}
}

type printLineMessage struct {
	messageBody string
}

// Println prints above the Program. This output is unmanaged by the program and
// will persist across renders by the Program.
//
// Unlike fmt.Println (but similar to log.Println) the message will be print on
// its own line.
//
// If the altscreen is active no output will be printed.
func Println(args ...interface{}) Cmd {
	return func() Msg {
		return printLineMessage{
			messageBody: fmt.Sprint(args...),
		}
	}
}

// Printf prints above the Program. It takes a format template followed by
// values similar to fmt.Printf. This output is unmanaged by the program and
// will persist across renders by the Program.
//
// Unlike fmt.Printf (but similar to log.Printf) the message will be print on
// its own line.
//
// If the altscreen is active no output will be printed.
func Printf(template string, args ...interface{}) Cmd {
	return func() Msg {
		return printLineMessage{
			messageBody: fmt.Sprintf(template, args...),
		}
	}
}<|MERGE_RESOLUTION|>--- conflicted
+++ resolved
@@ -390,16 +390,6 @@
 	r.execute(ansi.HideCursor)
 }
 
-<<<<<<< HEAD
-func (r *standardRenderer) bracketedPasteActive() bool {
-	r.mtx.Lock()
-	defer r.mtx.Unlock()
-
-	return r.bpActive
-}
-
-=======
->>>>>>> 3075646d
 // setIgnoredLines specifies lines not to be touched by the standard Bubble Tea
 // renderer.
 func (r *standardRenderer) setIgnoredLines(from int, to int) {
