package main

// A simple program demonstrating the text area component from the Bubbles
// component library.

import (
	"fmt"
	"os"
	"strings"

	"github.com/charmbracelet/bubbles/v2/cursor"
	"github.com/charmbracelet/bubbles/v2/textarea"
	"github.com/charmbracelet/bubbles/v2/viewport"
	tea "github.com/charmbracelet/bubbletea/v2"
	"github.com/charmbracelet/lipgloss/v2"
)

const gap = "\n\n"

func main() {
	p := tea.NewProgram(initialModel())
	if _, err := p.Run(); err != nil {
		fmt.Fprintf(os.Stderr, "Oof: %v\n", err)
	}
}

type model struct {
	viewport    viewport.Model
	messages    []string
	textarea    textarea.Model
	senderStyle lipgloss.Style
	err         error
}

func initialModel() model {
	ta := textarea.New()
	ta.Placeholder = "Send a message..."
	ta.Focus()

	ta.Prompt = "┃ "
	ta.CharLimit = 280

	ta.SetWidth(30)
	ta.SetHeight(3)

	// Remove cursor line styling
	ta.Styles.Focused.CursorLine = lipgloss.NewStyle()

	ta.ShowLineNumbers = false

	vp := viewport.New(viewport.WithWidth(30), viewport.WithHeight(5))
	vp.SetContent(`Welcome to the chat room!
Type a message and press Enter to send.`)

	ta.KeyMap.InsertNewline.SetEnabled(false)

	return model{
		textarea:    ta,
		messages:    []string{},
		viewport:    vp,
		senderStyle: lipgloss.NewStyle().Foreground(lipgloss.Color("5")),
		err:         nil,
	}
}

func (m model) Init() (tea.Model, tea.Cmd) {
	return m, textarea.Blink
}

func (m model) Update(msg tea.Msg) (tea.Model, tea.Cmd) {
	switch msg := msg.(type) {
	case tea.WindowSizeMsg:
<<<<<<< HEAD
		m.viewport.SetWidth(msg.Width)
		m.textarea.SetWidth(msg.Width)
		return m, nil
	case tea.KeyPressMsg:
		switch msg.String() {
		case "esc", "ctrl+c":
			// Quit.
			fmt.Println(m.textarea.Value())
			return m, tea.Quit
		case "enter":
			v := m.textarea.Value()

			if v == "" {
				// Don't send empty messages.
				return m, nil
			}

			// Simulate sending a message. In your application you'll want to
			// also return a custom command to send the message off to
			// a server.
			m.messages = append(m.messages, m.senderStyle.Render("You: ")+v)
			m.viewport.SetContent(strings.Join(m.messages, "\n"))
=======
		m.viewport.Width = msg.Width
		m.textarea.SetWidth(msg.Width)
		m.viewport.Height = msg.Height - m.textarea.Height() - lipgloss.Height(gap)

		if len(m.messages) > 0 {
			// Wrap content before setting it.
			m.viewport.SetContent(lipgloss.NewStyle().Width(m.viewport.Width).Render(strings.Join(m.messages, "\n")))
		}
		m.viewport.GotoBottom()
	case tea.KeyMsg:
		switch msg.Type {
		case tea.KeyCtrlC, tea.KeyEsc:
			fmt.Println(m.textarea.Value())
			return m, tea.Quit
		case tea.KeyEnter:
			m.messages = append(m.messages, m.senderStyle.Render("You: ")+m.textarea.Value())
			m.viewport.SetContent(lipgloss.NewStyle().Width(m.viewport.Width).Render(strings.Join(m.messages, "\n")))
>>>>>>> 39f9fae5
			m.textarea.Reset()
			m.viewport.GotoBottom()
			return m, nil
		default:
			// Send all other keypresses to the textarea.
			var cmd tea.Cmd
			m.textarea, cmd = m.textarea.Update(msg)
			return m, cmd
		}

	case cursor.BlinkMsg:
		// Textarea should also process cursor blinks.
		var cmd tea.Cmd
		m.textarea, cmd = m.textarea.Update(msg)
		return m, cmd

	default:
		return m, nil
	}
}

func (m model) View() string {
	return fmt.Sprintf(
		"%s%s%s",
		m.viewport.View(),
		gap,
		m.textarea.View(),
	)
}<|MERGE_RESOLUTION|>--- conflicted
+++ resolved
@@ -70,30 +70,6 @@
 func (m model) Update(msg tea.Msg) (tea.Model, tea.Cmd) {
 	switch msg := msg.(type) {
 	case tea.WindowSizeMsg:
-<<<<<<< HEAD
-		m.viewport.SetWidth(msg.Width)
-		m.textarea.SetWidth(msg.Width)
-		return m, nil
-	case tea.KeyPressMsg:
-		switch msg.String() {
-		case "esc", "ctrl+c":
-			// Quit.
-			fmt.Println(m.textarea.Value())
-			return m, tea.Quit
-		case "enter":
-			v := m.textarea.Value()
-
-			if v == "" {
-				// Don't send empty messages.
-				return m, nil
-			}
-
-			// Simulate sending a message. In your application you'll want to
-			// also return a custom command to send the message off to
-			// a server.
-			m.messages = append(m.messages, m.senderStyle.Render("You: ")+v)
-			m.viewport.SetContent(strings.Join(m.messages, "\n"))
-=======
 		m.viewport.Width = msg.Width
 		m.textarea.SetWidth(msg.Width)
 		m.viewport.Height = msg.Height - m.textarea.Height() - lipgloss.Height(gap)
@@ -103,7 +79,7 @@
 			m.viewport.SetContent(lipgloss.NewStyle().Width(m.viewport.Width).Render(strings.Join(m.messages, "\n")))
 		}
 		m.viewport.GotoBottom()
-	case tea.KeyMsg:
+	case tea.KeyPressMsg:
 		switch msg.Type {
 		case tea.KeyCtrlC, tea.KeyEsc:
 			fmt.Println(m.textarea.Value())
@@ -111,7 +87,6 @@
 		case tea.KeyEnter:
 			m.messages = append(m.messages, m.senderStyle.Render("You: ")+m.textarea.Value())
 			m.viewport.SetContent(lipgloss.NewStyle().Width(m.viewport.Width).Render(strings.Join(m.messages, "\n")))
->>>>>>> 39f9fae5
 			m.textarea.Reset()
 			m.viewport.GotoBottom()
 			return m, nil
