<<<<<<< HEAD
[?25l[?2004h[?2027h[?2027$p]11;?
Hi. This program will exit in 10 seconds.
=======
[?25l[?2004h
Hi. This program will exit in 10 seconds.
>>>>>>> 43b11c30

To quit sooner press ctrl-c, or press ctrl-z to suspend...
[70D[A[A[A[70D[2KHi. This program will exit in 9 seconds.
[B[B[70D[2K
[?2004l[?25h<|MERGE_RESOLUTION|>--- conflicted
+++ resolved
@@ -1,12 +1,7 @@
-<<<<<<< HEAD
-[?25l[?2004h[?2027h[?2027$p]11;?
+[?25l[?2004h]11;? Hi. This program will exit in 10 seconds.
-=======
-[?25l[?2004h
-Hi. This program will exit in 10 seconds.
->>>>>>> 43b11c30
 
 To quit sooner press ctrl-c, or press ctrl-z to suspend...
 [70D[A[A[A[70D[2KHi. This program will exit in 9 seconds.
-[B[B[70D[2K
+[B[B[70D[2K [?2004l[?25h