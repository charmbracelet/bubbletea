--- conflicted
+++ resolved
@@ -1,17 +1,7 @@
-<<<<<<< HEAD
-[?25l[?2004h
-Hi. This program will exit in 10 seconds.
-
-To quit sooner press ctrl-c, or press ctrl-z to suspend...
-[70D[A[A[A[70D[2KHi. This program will exit in 9 seconds.
-[B[B[70D[2K
-[?2004l[?25h
-=======
-[?25l[?2004h
+[?25l[?2004h Hi. This program will exit in 10 seconds.[0K
 [0K
 To quit sooner press ctrl-c, or press ctrl-z to suspend...[0K
 [0K[70D[3AHi. This program will exit in 9 seconds.[0K
-[B[B[70D[2K
-[?2004l[?25h[?1002l[?1003l[?1006l
->>>>>>> d6aee5bd
+[B[B[70D[2K+[?2004l[?25h[?1002l[?1003l[?1006l