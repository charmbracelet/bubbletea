--- conflicted
+++ resolved
@@ -1,24 +1,9 @@
-[?25l[?2004h
-Hi. This program will exit in 10 seconds.[K
-[K
-To quit sooner press ctrl-c, or press ctrl-z to suspend...[K
-<<<<<<< HEAD
-[K[70D[3AHi. This program will exit in 9 seconds.[K
-<<<<<<< HEAD
-[B[B[70D[2K
-[?2004l[?25h[?1002l[?1003l[?1006l
-=======
+[?2004h[?25l[=1;1u[?u+Hi. This program will exit in 10 seconds.
+
+To quit sooner press ctrl-c, or press ctrl-z to suspend...
+[3A[30C9 [P[?25l
 
 
-[70D[2K
-[?2004l[?25h[?1002l[?1003l[?1006l
->>>>>>> main
-=======
-[K
-[3AHi. This program will exit in 9 seconds.[K
-
-
-
-[2K
-[?2004l[?25h[?1002l[?1003l[?1006l
->>>>>>> ffa05021
++[J[?25h[0 q[?25h[?2004l