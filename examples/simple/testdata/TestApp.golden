--- conflicted
+++ resolved
@@ -1,9 +1,4 @@
-<<<<<<< HEAD
-[?25l[?2004hHi. This program will exit in 10 seconds. To quit sooner press any key
+[?25l[?2004h+Hi. This program will exit in 10 seconds. To quit sooner press any key
 [70D[A[70D[2KHi. This program will exit in 9 seconds. To quit sooner press any key.
-=======
-[?25l[?2004h
-Hi. This program will exit in 10 seconds. To quit sooner press any key
-[70D[1A[70D[2KHi. This program will exit in 9 seconds. To quit sooner press any key.
->>>>>>> 09f4ef0b
 [70D[2K[?2004l[?25h[?1002l[?1003l[?1006l