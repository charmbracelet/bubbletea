--- conflicted
+++ resolved
@@ -44,15 +44,9 @@
 	github.com/yuin/goldmark-emoji v1.0.3 // indirect
 	golang.org/x/net v0.33.0 // indirect
 	golang.org/x/sync v0.10.0 // indirect
-<<<<<<< HEAD
-	golang.org/x/sys v0.28.0 // indirect
-	golang.org/x/term v0.22.0 // indirect
-	golang.org/x/text v0.20.0 // indirect
-=======
 	golang.org/x/sys v0.29.0 // indirect
 	golang.org/x/term v0.27.0 // indirect
 	golang.org/x/text v0.21.0 // indirect
->>>>>>> c1cd8bba
 )
 
 replace github.com/charmbracelet/bubbletea/v2 => ../