package main

import (
	"fmt"
	"io"
	"os"
	"strings"

	"github.com/charmbracelet/bubbles/list"
	tea "github.com/charmbracelet/bubbletea"
	"github.com/charmbracelet/lipgloss"
)

const listHeight = 14

var (
	titleStyle        = lipgloss.NewStyle().MarginLeft(2)
	itemStyle         = lipgloss.NewStyle().PaddingLeft(4)
	selectedItemStyle = lipgloss.NewStyle().PaddingLeft(2).Foreground(lipgloss.Color("170"))
	paginationStyle   = list.DefaultStyles().PaginationStyle.PaddingLeft(4)
	helpStyle         = list.DefaultStyles().HelpStyle.PaddingLeft(4).PaddingBottom(1)
	quitTextStyle     = lipgloss.NewStyle().Margin(1, 0, 2, 4)
)

type item string

func (i item) FilterValue() string { return "" }

type itemDelegate struct{}

func (d itemDelegate) Height() int                             { return 1 }
func (d itemDelegate) Spacing() int                            { return 0 }
func (d itemDelegate) Update(_ tea.Msg, _ *list.Model) tea.Cmd { return nil }
func (d itemDelegate) Render(w io.Writer, m list.Model, index int, listItem list.Item) {
	i, ok := listItem.(item)
	if !ok {
		return
	}

	str := fmt.Sprintf("%d. %s >", index+1, i)

	fn := itemStyle.Render
	if index == m.Index() {
		fn = func(s ...string) string {
<<<<<<< HEAD
			return selectedItemStyle.Render(s...)
=======
			return selectedItemStyle.Render("> " + strings.Join(s, " "))
>>>>>>> 8f3464a7
		}
	}

	fmt.Fprint(w, fn(str))
}

type model struct {
	list     list.Model
	choice   string
	quitting bool
}

func (m model) Init() tea.Cmd {
	return nil
}

func (m model) Update(msg tea.Msg) (tea.Model, tea.Cmd) {
	switch msg := msg.(type) {
	case tea.WindowSizeMsg:
		m.list.SetWidth(msg.Width)
		return m, nil

	case tea.KeyMsg:
		switch keypress := msg.String(); keypress {
		case "q", "ctrl+c":
			m.quitting = true
			return m, tea.Quit

		case "enter":
			i, ok := m.list.SelectedItem().(item)
			if ok {
				m.choice = string(i)
			}
			return m, tea.Quit
		}
	}

	var cmd tea.Cmd
	m.list, cmd = m.list.Update(msg)
	return m, cmd
}

func (m model) View() string {
	if m.choice != "" {
		return quitTextStyle.Render(fmt.Sprintf("%s? Sounds good to me.", m.choice))
	}
	if m.quitting {
		return quitTextStyle.Render("Not hungry? That’s cool.")
	}
	return "\n" + m.list.View()
}

func main() {
	items := []list.Item{
		item("Ramen"),
		item("Tomato Soup"),
		item("Hamburgers"),
		item("Cheeseburgers"),
		item("Currywurst"),
		item("Okonomiyaki"),
		item("Pasta"),
		item("Fillet Mignon"),
		item("Caviar"),
		item("Just Wine"),
	}

	const defaultWidth = 20

	l := list.New(items, itemDelegate{}, defaultWidth, listHeight)
	l.Title = "What do you want for dinner?"
	l.SetShowStatusBar(false)
	l.SetFilteringEnabled(false)
	l.Styles.Title = titleStyle
	l.Styles.PaginationStyle = paginationStyle
	l.Styles.HelpStyle = helpStyle

	m := model{list: l}

	if _, err := tea.NewProgram(m).Run(); err != nil {
		fmt.Println("Error running program:", err)
		os.Exit(1)
	}
}<|MERGE_RESOLUTION|>--- conflicted
+++ resolved
@@ -42,11 +42,7 @@
 	fn := itemStyle.Render
 	if index == m.Index() {
 		fn = func(s ...string) string {
-<<<<<<< HEAD
-			return selectedItemStyle.Render(s...)
-=======
 			return selectedItemStyle.Render("> " + strings.Join(s, " "))
->>>>>>> 8f3464a7
 		}
 	}
 
