package main

// A simple example illustrating how to run a series of commands in order.

import (
	"fmt"
	"os"
	"time"

	tea "github.com/charmbracelet/bubbletea/v2"
)

type model struct{}

func (m model) Init() tea.Cmd {
	// A tea.Sequence is a command that runs a series of commands in
	// order. Contrast this with tea.Batch, which runs a series of commands
	// concurrently, with no order guarantees.
	return tea.Sequence(
		tea.Batch(
<<<<<<< HEAD
			// These will always resolve first, in any order.
			tea.Println("A"),
			tea.Println("B"),
			tea.Println("C"),
		),
		// This will always resolve last.
		tea.Println("Z"),
=======
			tea.Sequence(
				SleepPrintln("1-1-1", 1000),
				SleepPrintln("1-1-2", 1000),
			),
			tea.Batch(
				SleepPrintln("1-2-1", 1500),
				SleepPrintln("1-2-2", 1250),
			),
		),
		tea.Println("2"),
		tea.Sequence(
			tea.Batch(
				SleepPrintln("3-1-1", 500),
				SleepPrintln("3-1-2", 1000),
			),
			tea.Sequence(
				SleepPrintln("3-2-1", 750),
				SleepPrintln("3-2-2", 500),
			),
		),
>>>>>>> ffa05021
		tea.Quit,
	)
}

// print string after stopping for a certain period of time
func SleepPrintln(s string, milisecond int) tea.Cmd {
	printCmd := tea.Println(s)
	return func() tea.Msg {
		time.Sleep(time.Duration(milisecond) * time.Millisecond)
		return printCmd()
	}
}

func (m model) Update(msg tea.Msg) (tea.Model, tea.Cmd) {
	switch msg.(type) {
	case tea.KeyPressMsg:
		return m, tea.Quit
	}
	return m, nil
}

func (m model) View() string {
	return ""
}

func main() {
	if _, err := tea.NewProgram(model{}).Run(); err != nil {
		fmt.Println("Uh oh:", err)
		os.Exit(1)
	}
}<|MERGE_RESOLUTION|>--- conflicted
+++ resolved
@@ -18,15 +18,6 @@
 	// concurrently, with no order guarantees.
 	return tea.Sequence(
 		tea.Batch(
-<<<<<<< HEAD
-			// These will always resolve first, in any order.
-			tea.Println("A"),
-			tea.Println("B"),
-			tea.Println("C"),
-		),
-		// This will always resolve last.
-		tea.Println("Z"),
-=======
 			tea.Sequence(
 				SleepPrintln("1-1-1", 1000),
 				SleepPrintln("1-1-2", 1000),
@@ -47,7 +38,6 @@
 				SleepPrintln("3-2-2", 500),
 			),
 		),
->>>>>>> ffa05021
 		tea.Quit,
 	)
 }
