--- conflicted
+++ resolved
@@ -3,10 +3,6 @@
 go 1.18
 
 require (
-<<<<<<< HEAD
-=======
-	github.com/charmbracelet/lipgloss v0.13.0
->>>>>>> f945f2e9
 	github.com/charmbracelet/x/ansi v0.3.2
 	github.com/charmbracelet/x/term v0.2.0
 	github.com/charmbracelet/x/windows v0.2.0
@@ -14,19 +10,5 @@
 	github.com/rivo/uniseg v0.4.7
 	github.com/xo/terminfo v0.0.0-20220910002029-abceb7e1c41e
 	golang.org/x/sync v0.8.0
-<<<<<<< HEAD
-	golang.org/x/sys v0.25.0
-=======
 	golang.org/x/sys v0.26.0
-)
-
-require (
-	github.com/aymanbagabas/go-osc52/v2 v2.0.1 // indirect
-	github.com/lucasb-eyer/go-colorful v1.2.0 // indirect
-	github.com/mattn/go-isatty v0.0.20 // indirect
-	github.com/mattn/go-runewidth v0.0.15 // indirect
-	github.com/muesli/termenv v0.15.2 // indirect
-	github.com/rivo/uniseg v0.4.7 // indirect
-	golang.org/x/text v0.3.8 // indirect
->>>>>>> f945f2e9
 )