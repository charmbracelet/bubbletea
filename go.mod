--- conflicted
+++ resolved
@@ -20,9 +20,5 @@
 	github.com/mattn/go-runewidth v0.0.14 // indirect
 	github.com/rivo/uniseg v0.2.0 // indirect
 	golang.org/x/sys v0.0.0-20220811171246-fbc7d0a398ab // indirect
-<<<<<<< HEAD
-	golang.org/x/text v0.3.7 // indirect
-=======
 	golang.org/x/text v0.3.8 // indirect
->>>>>>> 388c67d5
 )