module github.com/charmbracelet/bubbletea/v2

go 1.23.0

toolchain go1.23.7

require (
	github.com/charmbracelet/colorprofile v0.2.3-0.20250311203215-f60798e515dc
	github.com/charmbracelet/x/ansi v0.8.0
	github.com/charmbracelet/x/cellbuf v0.0.13
	github.com/charmbracelet/x/exp/golden v0.0.0-20241212170349-ad4b7ae0f25f
	github.com/charmbracelet/x/input v0.3.4
	github.com/charmbracelet/x/term v0.2.1
	github.com/muesli/cancelreader v0.2.2
<<<<<<< HEAD
	golang.org/x/sync v0.12.0
	golang.org/x/sys v0.30.0
=======
	golang.org/x/sync v0.13.0
	golang.org/x/sys v0.32.0
>>>>>>> 915f65d1
)

require (
	github.com/aymanbagabas/go-udiff v0.2.0 // indirect
	github.com/charmbracelet/x/windows v0.2.0 // indirect
	github.com/lucasb-eyer/go-colorful v1.2.0 // indirect
	github.com/mattn/go-runewidth v0.0.16 // indirect
	github.com/rivo/uniseg v0.4.7 // indirect
	github.com/xo/terminfo v0.0.0-20220910002029-abceb7e1c41e // indirect
)<|MERGE_RESOLUTION|>--- conflicted
+++ resolved
@@ -12,13 +12,8 @@
 	github.com/charmbracelet/x/input v0.3.4
 	github.com/charmbracelet/x/term v0.2.1
 	github.com/muesli/cancelreader v0.2.2
-<<<<<<< HEAD
-	golang.org/x/sync v0.12.0
-	golang.org/x/sys v0.30.0
-=======
 	golang.org/x/sync v0.13.0
 	golang.org/x/sys v0.32.0
->>>>>>> 915f65d1
 )
 
 require (
