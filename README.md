# Bubble Tea

<p>
    <img src="https://stuff.charm.sh/bubbletea/bubbletea-github-header-simple.png" width="313" alt="Bubble Tea Title Treatment"><br>
    <a href="https://github.com/charmbracelet/bubbletea/releases"><img src="https://img.shields.io/github/release/charmbracelet/bubbletea.svg" alt="Latest Release"></a>
    <a href="https://pkg.go.dev/github.com/charmbracelet/bubbletea?tab=doc"><img src="https://godoc.org/github.com/golang/gddo?status.svg" alt="GoDoc"></a>
    <a href="https://github.com/charmbracelet/bubbletea/actions"><img src="https://github.com/charmbracelet/bubbletea/workflows/build/badge.svg" alt="Build Status"></a>
</p>

The fun, functional and stateful way to build terminal apps. A Go framework
based on [The Elm Architecture][elm]. Bubble Tea is well-suited for simple and
complex terminal applications, either inline, full-window, or a mix of both.

<p>
    <img src="https://stuff.charm.sh/bubbletea/bubbletea-example.gif" width="100%" alt="Bubble Tea Example">
</p>

Bubble Tea is in use in production and includes a number of features and
performance optimizations we’ve added along the way. Among those is a standard
framerate-based renderer, a renderer for high-performance scrollable
regions which works alongside the main renderer, and mouse support.

To get started, see the tutorial below, the [examples][examples], the
[docs][docs], the [video tutorials][youtube] and some common [resources](#libraries-we-use-with-bubble-tea).

[youtube]: https://charm.sh/yt

## By the way

Be sure to check out [Bubbles][bubbles], a library of common UI components for Bubble Tea.

<p>
    <a href="https://github.com/charmbracelet/bubbles"><img src="https://stuff.charm.sh/bubbles/bubbles-badge.png" width="174" alt="Bubbles Badge"></a>&nbsp;&nbsp;
    <a href="https://github.com/charmbracelet/bubbles"><img src="https://stuff.charm.sh/bubbles-examples/textinput.gif" width="400" alt="Text Input Example from Bubbles"></a>
</p>

***

## Tutorial

Bubble Tea is based on the functional design paradigms of [The Elm
Architecture][elm], which happens to work nicely with Go. It's a delightful way
to build applications.

This tutorial assumes you have a working knowledge of Go.

By the way, the non-annotated source code for this program is available
[on GitHub][tut-source].

[elm]: https://guide.elm-lang.org/architecture/
[tut-source]:https://github.com/charmbracelet/bubbletea/tree/master/tutorials/basics

### Enough! Let's get to it.

For this tutorial, we're making a shopping list.

To start we'll define our package and import some libraries. Our only external
import will be the Bubble Tea library, which we'll call `tea` for short.

```go
package main

import (
    "fmt"
    "os"

    tea "github.com/charmbracelet/bubbletea"
)
```

Bubble Tea programs are comprised of a **model** that describes the application
state and three simple methods on that model:

* **Init**, a function that returns an initial command for the application to run.
* **Update**, a function that handles incoming events and updates the model accordingly.
* **View**, a function that renders the UI based on the data in the model.

### The Model

So let's start by defining our model which will store our application's state.
It can be any type, but a `struct` usually makes the most sense.

```go
type model struct {
    choices  []string           // items on the to-do list
    cursor   int                // which to-do list item our cursor is pointing at
    selected map[int]struct{}   // which to-do items are selected
}
```

### Initialization

Next, we’ll define our application’s initial state. In this case, we’re defining
a function to return our initial model, however, we could just as easily define
the initial model as a variable elsewhere, too.

```go
func initialModel() model {
	return model{
		// Our to-do list is a grocery list
		choices:  []string{"Buy carrots", "Buy celery", "Buy kohlrabi"},

		// A map which indicates which choices are selected. We're using
		// the  map like a mathematical set. The keys refer to the indexes
		// of the `choices` slice, above.
		selected: make(map[int]struct{}),
	}
}
```

Next, we define the `Init` method. `Init` can return a `Cmd` that could perform
some initial I/O. For now, we don't need to do any I/O, so for the command,
we'll just return `nil`, which translates to "no command."

```go
func (m model) Init() tea.Cmd {
    // Just return `nil`, which means "no I/O right now, please."
    return nil
}
```

### The Update Method

Next up is the update method. The update function is called when ”things
happen.” Its job is to look at what has happened and return an updated model in
response. It can also return a `Cmd` to make more things happen, but for now
don't worry about that part.

In our case, when a user presses the down arrow, `Update`’s job is to notice
that the down arrow was pressed and move the cursor accordingly (or not).

The “something happened” comes in the form of a `Msg`, which can be any type.
Messages are the result of some I/O that took place, such as a keypress, timer
tick, or a response from a server.

We usually figure out which type of `Msg` we received with a type switch, but
you could also use a type assertion.

For now, we'll just deal with `tea.KeyMsg` messages, which are automatically
sent to the update function when keys are pressed.

```go
func (m model) Update(msg tea.Msg) (tea.Model, tea.Cmd) {
    switch msg := msg.(type) {

    // Is it a key press?
    case tea.KeyMsg:

        // Cool, what was the actual key pressed?
        switch msg.String() {

        // These keys should exit the program.
        case "ctrl+c", "q":
            return m, tea.Quit

        // The "up" and "k" keys move the cursor up
        case "up", "k":
            if m.cursor > 0 {
                m.cursor--
            }

        // The "down" and "j" keys move the cursor down
        case "down", "j":
            if m.cursor < len(m.choices)-1 {
                m.cursor++
            }

        // The "enter" key and the spacebar (a literal space) toggle
        // the selected state for the item that the cursor is pointing at.
        case "enter", " ":
            _, ok := m.selected[m.cursor]
            if ok {
                delete(m.selected, m.cursor)
            } else {
                m.selected[m.cursor] = struct{}{}
            }
        }
    }

    // Return the updated model to the Bubble Tea runtime for processing.
    // Note that we're not returning a command.
    return m, nil
}
```

You may have noticed that <kbd>ctrl+c</kbd> and <kbd>q</kbd> above return
a `tea.Quit` command with the model. That’s a special command which instructs
the Bubble Tea runtime to quit, exiting the program.

### The View Method

At last, it’s time to render our UI. Of all the methods, the view is the
simplest. We look at the model in its current state and use it to return
a `string`. That string is our UI!

Because the view describes the entire UI of your application, you don’t have to
worry about redrawing logic and stuff like that. Bubble Tea takes care of it
for you.

```go
func (m model) View() string {
    // The header
    s := "What should we buy at the market?\n\n"

    // Iterate over our choices
    for i, choice := range m.choices {

        // Is the cursor pointing at this choice?
        cursor := " " // no cursor
        if m.cursor == i {
            cursor = ">" // cursor!
        }

        // Is this choice selected?
        checked := " " // not selected
        if _, ok := m.selected[i]; ok {
            checked = "x" // selected!
        }

        // Render the row
        s += fmt.Sprintf("%s [%s] %s\n", cursor, checked, choice)
    }

    // The footer
    s += "\nPress q to quit.\n"

    // Send the UI for rendering
    return s
}
```

### All Together Now

The last step is to simply run our program. We pass our initial model to
`tea.NewProgram` and let it rip:

```go
func main() {
    p := tea.NewProgram(initialModel())
    if _, err := p.Run(); err != nil {
        fmt.Printf("Alas, there's been an error: %v", err)
        os.Exit(1)
    }
}
```

## What’s Next?

This tutorial covers the basics of building an interactive terminal UI, but
in the real world you'll also need to perform I/O. To learn about that have a
look at the [Command Tutorial][cmd]. It's pretty simple.

There are also several [Bubble Tea examples][examples] available and, of course,
there are [Go Docs][docs].

[cmd]: http://github.com/charmbracelet/bubbletea/tree/master/tutorials/commands/
[examples]: http://github.com/charmbracelet/bubbletea/tree/master/examples
[docs]: https://pkg.go.dev/github.com/charmbracelet/bubbletea?tab=doc

## Debugging

### Debugging with Delve

Since Bubble Tea apps assume control of stdin and stdout, you’ll need to run
delve in headless mode and then connect to it:

```bash
# Start the debugger
$ dlv debug --headless .
API server listening at: 127.0.0.1:34241

# Connect to it from another terminal
$ dlv connect 127.0.0.1:34241
```

Note that the default port used will vary on your system and per run, so
actually watch out what address the first `dlv` run tells you to connect to.

### Logging Stuff

You can’t really log to stdout with Bubble Tea because your TUI is busy
occupying that! You can, however, log to a file by including something like
the following prior to starting your Bubble Tea program:

```go
if len(os.Getenv("DEBUG")) > 0 {
	f, err := tea.LogToFile("debug.log", "debug")
	if err != nil {
		fmt.Println("fatal:", err)
		os.Exit(1)
	}
	defer f.Close()
}
```

To see what’s being logged in real time, run `tail -f debug.log` while you run
your program in another window.

## Libraries we use with Bubble Tea

* [Bubbles][bubbles]: Common Bubble Tea components such as text inputs, viewports, spinners and so on
* [Lip Gloss][lipgloss]: Style, format and layout tools for terminal applications
* [Harmonica][harmonica]: A spring animation library for smooth, natural motion
* [BubbleZone][bubblezone]: Easy mouse event tracking for Bubble Tea components
* [Termenv][termenv]: Advanced ANSI styling for terminal applications
* [Reflow][reflow]: Advanced ANSI-aware methods for working with text

[bubbles]: https://github.com/charmbracelet/bubbles
[lipgloss]: https://github.com/charmbracelet/lipgloss
[harmonica]: https://github.com/charmbracelet/harmonica
[bubblezone]: https://github.com/lrstanley/bubblezone
[termenv]: https://github.com/muesli/termenv
[reflow]: https://github.com/muesli/reflow

## Bubble Tea in the Wild

For some Bubble Tea programs in production, see:

* [AT CLI](https://github.com/daskycodes/at_cli): execute AT Commands via serial port connections
* [Aztify](https://github.com/Azure/aztfy): bring Microsoft Azure resources under Terraform
* [brows](https://github.com/rubysolo/brows): a GitHub release browser
* [Canard](https://github.com/mrusme/canard): an RSS client
* [charm](https://github.com/charmbracelet/charm): the official Charm user account manager
* [chezmoi](https://github.com/twpayne/chezmoi): securely manage your dotfiles across multiple machines
* [chtop](https://github.com/chhetripradeep/chtop): monitor your ClickHouse node without leaving the terminal
* [circumflex](https://github.com/bensadeh/circumflex): read Hacker News in the terminal
* [clidle](https://github.com/ajeetdsouza/clidle): a Wordle clone
* [cLive](https://github.com/koki-develop/clive): automate terminal operations and view them live in a browser
* [container-canary](https://github.com/NVIDIA/container-canary): a container validator
* [countdown](https://github.com/aldernero/countdown): a multi-event countdown timer
* [CRT](https://github.com/BigJk/crt): a simple terminal emulator to run bubbletea in a dedicated window (with optional shaders)
* [dns53](https://github.com/purpleclay/dns53): dynamic DNS with Amazon Route53. Expose your EC2 quickly, securely and privately
* [eks-node-viewer](https://github.com/awslabs/eks-node-viewer): a tool for visualizing dynamic node usage within an eks cluster
<<<<<<< HEAD
* [End Of Eden](https://github.com/BigJk/end_of_eden): a "Slay the Spire"-like, roguelite deck-builder game running fully in console
* [enola](https://github.com/sherlock-project/enola): hunt down social media accounts by username across social networks
=======
* [enola](https://github.com/sherlock-project/enola): find social media accounts by username across social networks
>>>>>>> c6cb2b19
* [flapioca](https://github.com/kbrgl/flapioca): Flappy Bird on the CLI!
* [fm](https://github.com/knipferrc/fm): a terminal-based file manager
* [fork-cleaner](https://github.com/caarlos0/fork-cleaner): clean up old and inactive forks in your GitHub account
* [fztea](https://github.com/jon4hz/fztea): a Flipper Zero TUI
* [gama](https://github.com/termkit/gama): manage GitHub Actions from the terminal
* [gambit](https://github.com/maaslalani/gambit): chess in the terminal
* [gembro](https://git.sr.ht/~rafael/gembro): a mouse-driven Gemini browser
* [gh-b](https://github.com/joaom00/gh-b): a GitHub CLI extension for managing branches
* [gh-dash](https://www.github.com/dlvhdr/gh-dash): a GitHub CLI extension for PRs and issues
* [gitflow-toolkit](https://github.com/mritd/gitflow-toolkit): a GitFlow submission tool
* [Glow](https://github.com/charmbracelet/glow): a markdown reader, browser, and online markdown stash
* [go-sweep](https://github.com/maxpaulus43/go-sweep): Minesweeper in the terminal
* [gocovsh](https://github.com/orlangure/gocovsh): explore Go coverage reports from the CLI
* [got](https://github.com/fedeztk/got): a simple translator and text-to-speech app build on top of simplytranslate's APIs
* [gum](https://github.com/charmbracelet/gum): interactivity and styling for shells and shell scripts
* [hiSHtory](https://github.com/ddworken/hishtory): your shell history in context, synced, and queryable
* [httpit](https://github.com/gonetx/httpit): a rapid http(s) benchmark tool
* [IDNT](https://github.com/r-darwish/idnt): a batch software uninstaller
* [json-log-viewer](https://github.com/hedhyw/json-log-viewer): interactive viewer for JSON logs
* [kboard](https://github.com/CamiloGarciaLaRotta/kboard): a typing game
* [fractals-cli](https://github.com/MicheleFiladelfia/fractals-cli): a multiplatform terminal fractal explorer
* [mc](https://github.com/minio/mc): the official [MinIO](https://min.io) client
* [mergestat](https://github.com/mergestat/mergestat): run SQL queries on git repositories
* [meteor](https://github.com/stefanlogue/meteor): a highly customizable conventional commit message tool
* [mods](https://github.com/charmbracelet/mods): AI on the CLI; built for pipelines
* [Neon Modem Overdrive](https://github.com/mrusme/neonmodem): a BBS-style TUI client for Discourse, Lemmy, Lobste.rs and Hacker News
* [Noted](https://github.com/torbratsberg/noted): a note viewer and manager
* [nom](https://github.com/guyfedwards/nom): an RSS reader and manager
* [pathos](https://github.com/chip/pathos): a PATH environment variable editor
* [portal](https://github.com/ZinoKader/portal): secure transfers between computers
* [redis-viewer](https://github.com/SaltFishPr/redis-viewer): a Redis database browser
* [redis_tui](https://github.com/mat2cc/redis_tui): a Redis database browser
* [scrabbler](https://github.com/wI2L/scrabbler): an automatic draw TUI for your duplicate Scrabble games
* [sku](https://github.com/fedeztk/sku): Sudoku on the CLI
* [Slides](https://github.com/maaslalani/slides): a markdown-based presentation tool
* [SlurmCommander](https://github.com/CLIP-HPC/SlurmCommander): a Slurm workload manager TUI
* [Soft Serve](https://github.com/charmbracelet/soft-serve): a command-line-first Git server that runs a TUI over SSH
* [solitaire-tui](https://github.com/brianstrauch/solitaire-tui): Klondike Solitaire for the terminal
* [StormForge Optimize Controller](https://github.com/thestormforge/optimize-controller): a tool for experimenting with application configurations in Kubernetes
* [Storydb](https://github.com/grrlopes/storydb): a bash/zsh ctrl+r improved command history finder.
* [STTG](https://github.com/wille1101/sttg): a teletext client for SVT, Sweden’s national public television station
* [sttr](https://github.com/abhimanyu003/sttr): a general-purpose text transformer
* [tasktimer](https://github.com/caarlos0/tasktimer): a dead-simple task timer
* [termdbms](https://github.com/mathaou/termdbms): a keyboard and mouse driven database browser
* [ticker](https://github.com/achannarasappa/ticker): a terminal stock viewer and stock position tracker
* [tran](https://github.com/abdfnx/tran): securely transfer stuff between computers (based on [portal](https://github.com/ZinoKader/portal))
* [trainer](https://github.com/rusinikita/trainer): a Go concurrency coding interview simulator with learning materials 
* [Typer](https://github.com/maaslalani/typer): a typing test
* [typioca](https://github.com/bloznelis/typioca): a typing test
* [tz](https://github.com/oz/tz): an scheduling aid for people in multiple time zones
* [ugm](https://github.com/ariasmn/ugm): a unix user and group browser
* [walk](https://github.com/antonmedv/walk): a terminal navigator
* [wander](https://github.com/robinovitch61/wander): a HashiCorp Nomad terminal client
* [WG Commander](https://github.com/AndrianBdn/wg-cmd): a TUI for a simple WireGuard VPN setup 
* [wishlist](https://github.com/charmbracelet/wishlist): an SSH directory

## Feedback

We'd love to hear your thoughts on this project. Feel free to drop us a note!

* [Twitter](https://twitter.com/charmcli)
* [The Fediverse](https://mastodon.social/@charmcli)
* [Discord](https://charm.sh/chat)

## Acknowledgments

Bubble Tea is based on the paradigms of [The Elm Architecture][elm] by Evan
Czaplicki et alia and the excellent [go-tea][gotea] by TJ Holowaychuk. It’s
inspired by the many great [_Zeichenorientierte Benutzerschnittstellen_][zb]
of days past.

[elm]: https://guide.elm-lang.org/architecture/
[gotea]: https://github.com/tj/go-tea
[zb]: https://de.wikipedia.org/wiki/Zeichenorientierte_Benutzerschnittstelle

## License

[MIT](https://github.com/charmbracelet/bubbletea/raw/master/LICENSE)

***

Part of [Charm](https://charm.sh).

<a href="https://charm.sh/"><img alt="The Charm logo" src="https://stuff.charm.sh/charm-badge.jpg" width="400"></a>

Charm热爱开源 • Charm loves open source • نحنُ نحب المصادر المفتوحة<|MERGE_RESOLUTION|>--- conflicted
+++ resolved
@@ -331,12 +331,8 @@
 * [CRT](https://github.com/BigJk/crt): a simple terminal emulator to run bubbletea in a dedicated window (with optional shaders)
 * [dns53](https://github.com/purpleclay/dns53): dynamic DNS with Amazon Route53. Expose your EC2 quickly, securely and privately
 * [eks-node-viewer](https://github.com/awslabs/eks-node-viewer): a tool for visualizing dynamic node usage within an eks cluster
-<<<<<<< HEAD
-* [End Of Eden](https://github.com/BigJk/end_of_eden): a "Slay the Spire"-like, roguelite deck-builder game running fully in console
-* [enola](https://github.com/sherlock-project/enola): hunt down social media accounts by username across social networks
-=======
+* [End Of Eden](https://github.com/BigJk/end_of_eden): a "Slay the Spire"-like, roguelite deck-builder game running fully
 * [enola](https://github.com/sherlock-project/enola): find social media accounts by username across social networks
->>>>>>> c6cb2b19
 * [flapioca](https://github.com/kbrgl/flapioca): Flappy Bird on the CLI!
 * [fm](https://github.com/knipferrc/fm): a terminal-based file manager
 * [fork-cleaner](https://github.com/caarlos0/fork-cleaner): clean up old and inactive forks in your GitHub account
