package tea

import (
	"github.com/charmbracelet/colorprofile"
)

// nilRenderer is a no-op renderer. It implements the Renderer interface but
// doesn't render anything to the terminal.
type nilRenderer struct{}

<<<<<<< HEAD
var _ renderer = nilRenderer{}

// clearScreen implements renderer.
func (n nilRenderer) clearScreen() {}

// repaint implements renderer.
func (n nilRenderer) repaint() {}

// enterAltScreen implements renderer.
func (n nilRenderer) enterAltScreen() {}

// exitAltScreen implements renderer.
func (n nilRenderer) exitAltScreen() {}

// hideCursor implements renderer.
func (n nilRenderer) hideCursor() {}

// insertAbove implements renderer.
func (n nilRenderer) insertAbove(string) {}

// resize implements renderer.
func (n nilRenderer) resize(int, int) {}

// setColorProfile implements renderer.
func (n nilRenderer) setColorProfile(colorprofile.Profile) {}

// showCursor implements renderer.
func (n nilRenderer) showCursor() {}

// flush implements the Renderer interface.
func (nilRenderer) flush() error { return nil }

// close implements the Renderer interface.
func (nilRenderer) close() error { return nil }

// render implements the Renderer interface.
func (nilRenderer) render(string, *Cursor) {}

// reset implements the Renderer interface.
func (nilRenderer) reset() {}
=======
func (n nilRenderer) start()                     {}
func (n nilRenderer) stop()                      {}
func (n nilRenderer) kill()                      {}
func (n nilRenderer) write(_ string)             {}
func (n nilRenderer) repaint()                   {}
func (n nilRenderer) clearScreen()               {}
func (n nilRenderer) altScreen() bool            { return false }
func (n nilRenderer) enterAltScreen()            {}
func (n nilRenderer) exitAltScreen()             {}
func (n nilRenderer) showCursor()                {}
func (n nilRenderer) hideCursor()                {}
func (n nilRenderer) enableMouseCellMotion()     {}
func (n nilRenderer) disableMouseCellMotion()    {}
func (n nilRenderer) enableMouseAllMotion()      {}
func (n nilRenderer) disableMouseAllMotion()     {}
func (n nilRenderer) enableBracketedPaste()      {}
func (n nilRenderer) disableBracketedPaste()     {}
func (n nilRenderer) enableMouseSGRMode()        {}
func (n nilRenderer) disableMouseSGRMode()       {}
func (n nilRenderer) bracketedPasteActive() bool { return false }
func (n nilRenderer) setWindowTitle(_ string)    {}
func (n nilRenderer) reportFocus() bool          { return false }
func (n nilRenderer) enableReportFocus()         {}
func (n nilRenderer) disableReportFocus()        {}
func (n nilRenderer) resetLinesRendered()        {}
>>>>>>> 0a63003a
<|MERGE_RESOLUTION|>--- conflicted
+++ resolved
@@ -8,7 +8,6 @@
 // doesn't render anything to the terminal.
 type nilRenderer struct{}
 
-<<<<<<< HEAD
 var _ renderer = nilRenderer{}
 
 // clearScreen implements renderer.
@@ -49,30 +48,5 @@
 
 // reset implements the Renderer interface.
 func (nilRenderer) reset() {}
-=======
-func (n nilRenderer) start()                     {}
-func (n nilRenderer) stop()                      {}
-func (n nilRenderer) kill()                      {}
-func (n nilRenderer) write(_ string)             {}
-func (n nilRenderer) repaint()                   {}
-func (n nilRenderer) clearScreen()               {}
-func (n nilRenderer) altScreen() bool            { return false }
-func (n nilRenderer) enterAltScreen()            {}
-func (n nilRenderer) exitAltScreen()             {}
-func (n nilRenderer) showCursor()                {}
-func (n nilRenderer) hideCursor()                {}
-func (n nilRenderer) enableMouseCellMotion()     {}
-func (n nilRenderer) disableMouseCellMotion()    {}
-func (n nilRenderer) enableMouseAllMotion()      {}
-func (n nilRenderer) disableMouseAllMotion()     {}
-func (n nilRenderer) enableBracketedPaste()      {}
-func (n nilRenderer) disableBracketedPaste()     {}
-func (n nilRenderer) enableMouseSGRMode()        {}
-func (n nilRenderer) disableMouseSGRMode()       {}
-func (n nilRenderer) bracketedPasteActive() bool { return false }
-func (n nilRenderer) setWindowTitle(_ string)    {}
-func (n nilRenderer) reportFocus() bool          { return false }
-func (n nilRenderer) enableReportFocus()         {}
-func (n nilRenderer) disableReportFocus()        {}
-func (n nilRenderer) resetLinesRendered()        {}
->>>>>>> 0a63003a
+
+func (n nilRenderer) resetLinesRendered() {}