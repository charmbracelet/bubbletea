package tea

import (
	"context"
	"errors"
	"fmt"
	"io"
	"time"

	"github.com/charmbracelet/x/ansi"
	"github.com/charmbracelet/x/term"
	"github.com/muesli/cancelreader"
)

func (p *Program) suspend() {
	if err := p.ReleaseTerminal(); err != nil {
		// If we can't release input, abort.
		return
	}

	suspendProcess()

	_ = p.RestoreTerminal()
	go p.Send(ResumeMsg{})
}

func (p *Program) initTerminal() error {
	if _, ok := p.renderer.(*nilRenderer); ok {
		// No need to initialize the terminal if we're not rendering
		return nil
	}

	return p.initInput()
}

<<<<<<< HEAD
=======
// setAltScreenBuffer restores the terminal screen buffer state.
func (p *Program) setAltScreenBuffer(on bool) {
	if on {
		// Ensure that the terminal is cleared, even when it doesn't support
		// alt screen (or alt screen support is disabled, like GNU screen by
		// default).
		p.execute(ansi.EraseEntireScreen)
		p.execute(ansi.CursorOrigin)
	}

	// cmd.exe and other terminals keep separate cursor states for the AltScreen
	// and the main buffer. We have to explicitly reset the cursor visibility
	// whenever we exit AltScreen.
	if !p.modes[ansi.CursorEnableMode.String()] {
		p.execute(ansi.HideCursor)
	} else {
		p.execute(ansi.ShowCursor)
	}
}

>>>>>>> baecd89e
// restoreTerminalState restores the terminal to the state prior to running the
// Bubble Tea program.
func (p *Program) restoreTerminalState() error {
	if p.modes[ansi.BracketedPasteMode.String()] {
		p.execute(ansi.DisableBracketedPaste)
	}
	if !p.modes[ansi.CursorEnableMode.String()] {
		p.execute(ansi.ShowCursor)
	}
	if p.modes[ansi.MouseCellMotionMode.String()] || p.modes[ansi.MouseAllMotionMode.String()] {
		p.execute(ansi.DisableMouseCellMotion)
		p.execute(ansi.DisableMouseAllMotion)
		p.execute(ansi.DisableMouseSgrExt)
	}
	if p.keyboard.modifyOtherKeys != 0 {
		p.execute(ansi.DisableModifyOtherKeys)
	}
	if p.keyboard.kittyFlags != 0 {
		p.execute(ansi.DisableKittyKeyboard)
	}
	if p.modes[ansi.ReportFocusMode.String()] {
		p.execute(ansi.DisableReportFocus)
	}
	if p.modes[ansi.GraphemeClusteringMode.String()] {
		p.execute(ansi.DisableGraphemeClustering)
	}
	if p.modes[ansi.AltScreenBufferMode.String()] {
		p.execute(ansi.DisableAltScreenBuffer)
		// cmd.exe and other terminals keep separate cursor states for the AltScreen
		// and the main buffer. We have to explicitly reset the cursor visibility
		// whenever we exit AltScreen.
		p.execute(ansi.ShowCursor)

		// give the terminal a moment to catch up
		time.Sleep(time.Millisecond * 10) //nolint:gomnd
	}

	// Restore terminal colors.
	if p.setBg != nil {
		p.execute(ansi.ResetBackgroundColor)
	}
	if p.setFg != nil {
		p.execute(ansi.ResetForegroundColor)
	}
	if p.setCc != nil {
		p.execute(ansi.ResetCursorColor)
	}

	return p.restoreInput()
}

// restoreInput restores the tty input to its original state.
func (p *Program) restoreInput() error {
	if p.ttyInput != nil && p.previousTtyInputState != nil {
		if err := term.Restore(p.ttyInput.Fd(), p.previousTtyInputState); err != nil {
			return fmt.Errorf("error restoring console: %w", err)
		}
	}
	if p.ttyOutput != nil && p.previousOutputState != nil {
		if err := term.Restore(p.ttyOutput.Fd(), p.previousOutputState); err != nil {
			return fmt.Errorf("error restoring console: %w", err)
		}
	}
	return nil
}

// initInputReader (re)commences reading inputs.
func (p *Program) initInputReader() error {
	term := p.getenv("TERM")

	// Initialize the input reader.
	// This need to be done after the terminal has been initialized and set to
	// raw mode.
	// On Windows, this will change the console mode to enable mouse and window
	// events.
	var flags int // TODO: make configurable through environment variables?
	drv, err := newDriver(p.input, term, flags)
	if err != nil {
		return err
	}

	p.inputReader = drv
	p.readLoopDone = make(chan struct{})
	go p.readLoop()

	return nil
}

func readInputs(ctx context.Context, msgs chan<- Msg, reader *driver) error {
	for {
		events, err := reader.ReadEvents()
		if err != nil {
			return err
		}

		for _, msg := range events {
			incomingMsgs := []Msg{msg}

			for _, m := range incomingMsgs {
				select {
				case msgs <- m:
				case <-ctx.Done():
					err := ctx.Err()
					if err != nil {
						err = fmt.Errorf("found context error while reading input: %w", err)
					}
					return err
				}
			}
		}
	}
}

func (p *Program) readLoop() {
	defer close(p.readLoopDone)

	err := readInputs(p.ctx, p.msgs, p.inputReader)
	if !errors.Is(err, io.EOF) && !errors.Is(err, cancelreader.ErrCanceled) {
		select {
		case <-p.ctx.Done():
		case p.errs <- err:
		}
	}
}

// waitForReadLoop waits for the cancelReader to finish its read loop.
func (p *Program) waitForReadLoop() {
	select {
	case <-p.readLoopDone:
	case <-time.After(500 * time.Millisecond): //nolint:gomnd
		// The read loop hangs, which means the input
		// cancelReader's cancel function has returned true even
		// though it was not able to cancel the read.
	}
}

// checkResize detects the current size of the output and informs the program
// via a WindowSizeMsg.
func (p *Program) checkResize() {
	if p.ttyOutput == nil {
		// can't query window size
		return
	}

	w, h, err := term.GetSize(p.ttyOutput.Fd())
	if err != nil {
		select {
		case <-p.ctx.Done():
		case p.errs <- err:
		}

		return
	}

	p.Send(WindowSizeMsg{
		Width:  w,
		Height: h,
	})
}<|MERGE_RESOLUTION|>--- conflicted
+++ resolved
@@ -33,29 +33,6 @@
 	return p.initInput()
 }
 
-<<<<<<< HEAD
-=======
-// setAltScreenBuffer restores the terminal screen buffer state.
-func (p *Program) setAltScreenBuffer(on bool) {
-	if on {
-		// Ensure that the terminal is cleared, even when it doesn't support
-		// alt screen (or alt screen support is disabled, like GNU screen by
-		// default).
-		p.execute(ansi.EraseEntireScreen)
-		p.execute(ansi.CursorOrigin)
-	}
-
-	// cmd.exe and other terminals keep separate cursor states for the AltScreen
-	// and the main buffer. We have to explicitly reset the cursor visibility
-	// whenever we exit AltScreen.
-	if !p.modes[ansi.CursorEnableMode.String()] {
-		p.execute(ansi.HideCursor)
-	} else {
-		p.execute(ansi.ShowCursor)
-	}
-}
-
->>>>>>> baecd89e
 // restoreTerminalState restores the terminal to the state prior to running the
 // Bubble Tea program.
 func (p *Program) restoreTerminalState() error {
