package tea

import (
	"fmt"
	"image/color"
	"io"
	"strings"
	"sync"

	"github.com/charmbracelet/colorprofile"
	"github.com/charmbracelet/uv"
	"github.com/charmbracelet/x/ansi"
<<<<<<< HEAD
=======
	"github.com/charmbracelet/x/cellbuf"
	"github.com/lucasb-eyer/go-colorful"
>>>>>>> abe6d212
)

type cursedRenderer struct {
	w                   io.Writer
	scr                 *uv.TerminalRenderer
	buf                 uv.ScreenBuffer
	lastFrame           *string
	lastCur             *Cursor
	env                 []string
	term                string // the terminal type $TERM
	width, height       int
	lastFrameHeight     int // the height of the last rendered frame, used to determine if we need to resize the screen buffer
	mu                  sync.Mutex
	profile             colorprofile.Profile
	cursor              Cursor
	method              ansi.Method
	logger              uv.Logger
	layer               Layer // the last rendered layer
	setCc, setFg, setBg color.Color
	windowTitleSet      string // the last set window title
	windowTitle         string // the desired title of the terminal window
	altScreen           bool
	cursorHidden        bool
	hardTabs            bool // whether to use hard tabs to optimize cursor movements
	backspace           bool // whether to use backspace to optimize cursor movements
	mapnl               bool
}

var _ renderer = &cursedRenderer{}

func newCursedRenderer(w io.Writer, env []string, width, height int, hardTabs, backspace, mapnl bool, logger uv.Logger) (s *cursedRenderer) {
	s = new(cursedRenderer)
	s.w = w
	s.env = env
	s.term = uv.Environ(env).Getenv("TERM")
	s.logger = logger
	s.hardTabs = hardTabs
	s.backspace = backspace
	s.mapnl = mapnl
	s.width, s.height = width, height // This needs to happen before [cursedRenderer.reset].
	s.buf = uv.NewScreenBuffer(s.width, s.height)
	reset(s)
	return
}

// close implements renderer.
func (s *cursedRenderer) close() (err error) {
	s.mu.Lock()
	defer s.mu.Unlock()

	// Go to the bottom of the screen.
	s.scr.MoveTo(0, s.buf.Height()-1)

	// Exit the altScreen and show cursor before closing. It's important that
	// we don't change the [cursedRenderer] altScreen and cursorHidden states
	// so that we can restore them when we start the renderer again. This is
	// used when the user suspends the program and then resumes it.
	if s.altScreen {
		s.scr.ExitAltScreen()
	}
	if s.cursorHidden {
		s.scr.ShowCursor()
		s.cursorHidden = false
	}

	if err := s.scr.Flush(); err != nil {
		return fmt.Errorf("bubbletea: error closing screen writer: %w", err)
	}

	x, y := s.scr.Position()

	// We want to clear the renderer state but not the cursor position. This is
	// because we might be putting the tea process in the background, run some
	// other process, and then return to the tea process. We want to keep the
	// cursor position so that we can continue where we left off.
	reset(s)
	s.scr.SetPosition(x, y)

	return nil
}

// writeString implements renderer.
func (s *cursedRenderer) writeString(str string) (int, error) {
	s.mu.Lock()
	defer s.mu.Unlock()

	return s.scr.WriteString(str)
}

// flush implements renderer.
func (s *cursedRenderer) flush(p *Program) error {
	s.mu.Lock()
	defer s.mu.Unlock()

	// Set window title.
	if s.windowTitle != s.windowTitleSet {
		_, _ = s.scr.WriteString(ansi.SetWindowTitle(s.windowTitle))
		s.windowTitleSet = s.windowTitle
	}
	// Set terminal colors.
	if s.setCc != p.setCc {
		if s.setCc == nil {
			// Reset the cursor color if it was set to nil.
			_, _ = s.scr.WriteString(ansi.ResetCursorColor)
		} else {
			// Set the cursor color.
			_, _ = s.scr.WriteString(ansi.SetCursorColor(s.setCc))
		}
		p.setCc = s.setCc
	}
	if s.setFg != p.setFg {
		if s.setFg == nil {
			// Reset the foreground color if it was set to nil.
			_, _ = s.scr.WriteString(ansi.ResetForegroundColor)
		} else {
			// Set the foreground color.
			_, _ = s.scr.WriteString(ansi.SetForegroundColor(s.setFg))
		}
		p.setFg = s.setFg
	}
	if s.setBg != p.setBg {
		if s.setBg == nil {
			// Reset the background color if it was set to nil.
			_, _ = s.scr.WriteString(ansi.ResetBackgroundColor)
		} else {
			// Set the background color.
			_, _ = s.scr.WriteString(ansi.SetBackgroundColor(s.setBg))
		}
		p.setBg = s.setBg
	}

	// Render and queue changes to the screen buffer.
	s.scr.Render(s.buf.Buffer)
	if s.lastCur != nil {
		if s.lastCur.Shape != s.cursor.Shape || s.lastCur.Blink != s.cursor.Blink {
			cursorStyle := encodeCursorStyle(s.lastCur.Shape, s.lastCur.Blink)
			_, _ = s.scr.WriteString(ansi.SetCursorStyle(cursorStyle))
			s.cursor.Shape = s.lastCur.Shape
			s.cursor.Blink = s.lastCur.Blink
		}
		if s.lastCur.Color != s.cursor.Color {
			seq := ansi.ResetCursorColor
			if s.lastCur.Color != nil {
				c, ok := colorful.MakeColor(s.lastCur.Color)
				if ok {
					seq = ansi.SetCursorColor(c.Hex())
				}
			}
			_, _ = s.scr.WriteString(seq)
			s.cursor.Color = s.lastCur.Color
		}

		// MoveTo must come after [cellbuf.Screen.Render] because the cursor
		// position might get updated during rendering.
		s.scr.MoveTo(s.lastCur.X, s.lastCur.Y)
		s.cursor.Position = s.lastCur.Position
	}

	if err := s.scr.Flush(); err != nil {
		return fmt.Errorf("bubbletea: error flushing screen writer: %w", err)
	}
	return nil
}

// render implements renderer.
func (s *cursedRenderer) render(v View) {
	s.mu.Lock()
	defer s.mu.Unlock()

	frameArea := uv.Rect(0, 0, s.width, s.height)
	if v.Layer == nil {
		// If the component is nil, we should clear the screen buffer.
		frameArea.Max.Y = 0
	}

	if b, ok := v.Layer.(interface{ Bounds() Rectangle }); ok {
		if !s.altScreen {
			// Inline mode resizes the screen based on the frame height and
			// terminal width. This is because the frame height can change based on
			// the content of the frame. For example, if the frame contains a list
			// of items, the height of the frame will be the number of items in the
			// list. This is different from the alt screen buffer, which has a
			// fixed height and width.
			frameArea.Max.Y = b.Bounds().Max.Y
		}
	}

	// Resize the screen buffer to match the frame area. This is necessary
	// to ensure that the screen buffer is the same size as the frame area
	// and to avoid rendering issues when the frame area is smaller than
	// the screen buffer.
	s.buf.Resize(frameArea.Dx(), frameArea.Dy())
	// Clear our screen buffer before copying the new frame into it to ensure
	// we erase any old content.
	s.buf.Clear()
	if v.Layer != nil {
		v.Layer.Draw(s.buf, frameArea)
	}

	frame := s.buf.Render()

	// If an empty string was passed we should clear existing output and
	// rendering nothing. Rather than introduce additional state to manage
	// this, we render a single space as a simple (albeit less correct)
	// solution.
	if frame == "" {
		frame = " "
	}

	cur := v.Cursor

	s.windowTitle = v.WindowTitle

	// Ensure we have any desired terminal colors set.
	s.setBg = v.BackgroundColor
	s.setFg = v.ForegroundColor
	if cur != nil {
		s.setCc = cur.Color
	}
	if s.lastFrame != nil && frame == *s.lastFrame &&
		(s.lastCur == nil && cur == nil || s.lastCur != nil && cur != nil && *s.lastCur == *cur) {
		return
	}

	s.layer = v.Layer
	s.lastCur = cur
	s.lastFrameHeight = frameArea.Dy()

	// Cache the last rendered frame so we can avoid re-rendering it if
	// the frame hasn't changed.
	lastFrame := frame
	s.lastFrame = &lastFrame

	if cur == nil {
		enableTextCursor(s, false)
	} else {
		enableTextCursor(s, true)
	}
}

// hit implements renderer.
func (s *cursedRenderer) hit(x, y int) []Msg {
	s.mu.Lock()
	defer s.mu.Unlock()

	if s.layer != nil {
		if h, ok := s.layer.(Hittable); ok {
			id := h.Hit(x, y)
			return []Msg{LayerHitMsg{id}}
		}
	}

	return []Msg{}
}

// setCursorColor implements renderer.
func (s *cursedRenderer) setCursorColor(c color.Color) {
	s.mu.Lock()
	s.setCc = c
	s.mu.Unlock()
}

// setForegroundColor implements renderer.
func (s *cursedRenderer) setForegroundColor(c color.Color) {
	s.mu.Lock()
	s.setFg = c
	s.mu.Unlock()
}

// setBackgroundColor implements renderer.
func (s *cursedRenderer) setBackgroundColor(c color.Color) {
	s.mu.Lock()
	s.setBg = c
	s.mu.Unlock()
}

// setWindowTitle implements renderer.
func (s *cursedRenderer) setWindowTitle(title string) {
	s.mu.Lock()
	s.windowTitle = title
	s.mu.Unlock()
}

// reset implements renderer.
func (s *cursedRenderer) reset() {
	s.mu.Lock()
	reset(s)
	s.mu.Unlock()
}

func reset(s *cursedRenderer) {
	scr := uv.NewTerminalRenderer(s.w, s.env)
	scr.SetColorProfile(s.profile)
	scr.SetRelativeCursor(!s.altScreen)
	scr.SetTabStops(s.width)
	scr.SetBackspace(s.backspace)
	scr.SetMapNewline(s.mapnl)
	scr.SetLogger(s.logger)
	if s.altScreen {
		scr.EnterAltScreen()
	} else {
		scr.ExitAltScreen()
	}
	if !s.cursorHidden {
		scr.ShowCursor()
	} else {
		scr.HideCursor()
	}
	s.scr = scr
}

// setColorProfile implements renderer.
func (s *cursedRenderer) setColorProfile(p colorprofile.Profile) {
	s.mu.Lock()
	s.profile = p
	s.scr.SetColorProfile(p)
	s.mu.Unlock()
}

// resize implements renderer.
func (s *cursedRenderer) resize(w, h int) {
	s.mu.Lock()
	if s.altScreen || w != s.width {
		// We need to mark the screen for clear to force a redraw. However, we
		// only do so if we're using alt screen or the width has changed.
		// That's because redrawing is expensive and we can avoid it if the
		// width hasn't changed in inline mode. On the other hand, when using
		// alt screen mode, we always want to redraw because some terminals
		// would scroll the screen and our content would be lost.
		s.scr.Clear()
	}

	s.scr.Resize(s.width, s.height)
	s.width, s.height = w, h
	repaint(s)
	s.mu.Unlock()
}

// clearScreen implements renderer.
func (s *cursedRenderer) clearScreen() {
	s.mu.Lock()
	// Move the cursor to the top left corner of the screen and trigger a full
	// screen redraw.
	_, _ = s.scr.WriteString(ansi.CursorHomePosition)
	s.scr.Redraw(s.buf.Buffer) // force redraw
	repaint(s)
	s.mu.Unlock()
}

// enableAltScreen sets the alt screen mode.
func enableAltScreen(s *cursedRenderer, enable bool) {
	s.altScreen = enable
	if enable {
		s.scr.EnterAltScreen()
	} else {
		s.scr.ExitAltScreen()
	}
	s.scr.SetRelativeCursor(!s.altScreen)
	repaint(s)
}

// enterAltScreen implements renderer.
func (s *cursedRenderer) enterAltScreen() {
	s.mu.Lock()
	enableAltScreen(s, true)
	s.mu.Unlock()
}

// exitAltScreen implements renderer.
func (s *cursedRenderer) exitAltScreen() {
	s.mu.Lock()
	enableAltScreen(s, false)
	s.mu.Unlock()
}

// enableTextCursor sets the text cursor mode.
func enableTextCursor(s *cursedRenderer, enable bool) {
	s.cursorHidden = !enable
	if enable {
		s.scr.ShowCursor()
	} else {
		s.scr.HideCursor()
	}
}

// showCursor implements renderer.
func (s *cursedRenderer) showCursor() {
	s.mu.Lock()
	enableTextCursor(s, true)
	s.mu.Unlock()
}

// hideCursor implements renderer.
func (s *cursedRenderer) hideCursor() {
	s.mu.Lock()
	enableTextCursor(s, false)
	s.mu.Unlock()
}

// insertAbove implements renderer.
func (s *cursedRenderer) insertAbove(lines string) {
	s.mu.Lock()
	var sb strings.Builder
	for i, line := range strings.Split(lines, "\n") {
		if ansi.StringWidth(line) > s.width {
			// If the line is wider than the screen, truncate it.
			line = ansi.Truncate(line, s.width, "")
		}
		sb.WriteString(line)
		if i > 0 {
			sb.WriteByte('\n')
		}
	}
	s.scr.PrependString(sb.String())
	s.mu.Unlock()
}

func (s *cursedRenderer) repaint() {
	s.mu.Lock()
	repaint(s)
	s.mu.Unlock()
}

func repaint(s *cursedRenderer) {
	s.lastFrame = nil
}<|MERGE_RESOLUTION|>--- conflicted
+++ resolved
@@ -10,11 +10,7 @@
 	"github.com/charmbracelet/colorprofile"
 	"github.com/charmbracelet/uv"
 	"github.com/charmbracelet/x/ansi"
-<<<<<<< HEAD
-=======
-	"github.com/charmbracelet/x/cellbuf"
 	"github.com/lucasb-eyer/go-colorful"
->>>>>>> abe6d212
 )
 
 type cursedRenderer struct {
@@ -115,35 +111,29 @@
 		s.windowTitleSet = s.windowTitle
 	}
 	// Set terminal colors.
-	if s.setCc != p.setCc {
-		if s.setCc == nil {
-			// Reset the cursor color if it was set to nil.
-			_, _ = s.scr.WriteString(ansi.ResetCursorColor)
-		} else {
-			// Set the cursor color.
-			_, _ = s.scr.WriteString(ansi.SetCursorColor(s.setCc))
-		}
-		p.setCc = s.setCc
-	}
-	if s.setFg != p.setFg {
-		if s.setFg == nil {
-			// Reset the foreground color if it was set to nil.
-			_, _ = s.scr.WriteString(ansi.ResetForegroundColor)
-		} else {
-			// Set the foreground color.
-			_, _ = s.scr.WriteString(ansi.SetForegroundColor(s.setFg))
-		}
-		p.setFg = s.setFg
-	}
-	if s.setBg != p.setBg {
-		if s.setBg == nil {
-			// Reset the background color if it was set to nil.
-			_, _ = s.scr.WriteString(ansi.ResetBackgroundColor)
-		} else {
-			// Set the background color.
-			_, _ = s.scr.WriteString(ansi.SetBackgroundColor(s.setBg))
-		}
-		p.setBg = s.setBg
+	for _, c := range []struct {
+		rendererColor *color.Color
+		programColor  *color.Color
+		reset         string
+		setter        func(string) string
+	}{
+		{rendererColor: &s.setCc, programColor: &p.setCc, reset: ansi.ResetCursorColor, setter: ansi.SetCursorColor},
+		{rendererColor: &s.setFg, programColor: &p.setFg, reset: ansi.ResetForegroundColor, setter: ansi.SetForegroundColor},
+		{rendererColor: &s.setBg, programColor: &p.setBg, reset: ansi.ResetBackgroundColor, setter: ansi.SetBackgroundColor},
+	} {
+		if *c.rendererColor == nil && *c.programColor != nil {
+			if *c.rendererColor == nil {
+				// Reset the color if it was set to nil.
+				_, _ = s.scr.WriteString(c.reset)
+			} else {
+				// Set the color.
+				col, ok := colorful.MakeColor(*c.rendererColor)
+				if ok {
+					_, _ = s.scr.WriteString(c.setter(col.Hex()))
+				}
+			}
+			*c.programColor = *c.rendererColor
+		}
 	}
 
 	// Render and queue changes to the screen buffer.
