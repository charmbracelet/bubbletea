--- conflicted
+++ resolved
@@ -70,12 +70,8 @@
 	}
 }
 
-<<<<<<< HEAD
-// WithoutSignals will ignore OS signals, useful for testing.
-=======
 // WithoutSignals will ignore OS signals.
 // This is mainly useful for testing.
->>>>>>> 5326d76c
 func WithoutSignals() ProgramOption {
 	return func(p *Program) {
 		p.ignoreSignals = true
