--- conflicted
+++ resolved
@@ -271,7 +271,6 @@
 	}
 }
 
-<<<<<<< HEAD
 // WithRequestBackground starts the program with a request to query the
 // background color of the terminal.
 //
@@ -280,7 +279,9 @@
 func WithRequestBackground() ProgramOption {
 	return func(p *Program) {
 		p.startupOptions |= withRequestBackgroundColor
-=======
+  }
+}
+  
 // WithColorProfile sets the color profile that the program will use. This is
 // useful when you want to force a specific color profile. By default, Bubble
 // Tea will try to detect the terminal's color profile from environment
@@ -290,6 +291,5 @@
 	return func(p *Program) {
 		p.startupOptions |= withColorProfile
 		p.profile = profile
->>>>>>> 94b78737
 	}
 }