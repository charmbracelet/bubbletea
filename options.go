package tea

import (
	"context"
	"io"
	"sync/atomic"

	"github.com/charmbracelet/colorprofile"
)

// ProgramOption is used to set options when initializing a Program. Program can
// accept a variable number of options.
//
// Example usage:
//
//	p := NewProgram(model, WithInput(someInput), WithOutput(someOutput))
type ProgramOption func(*Program)

// WithContext lets you specify a context in which to run the Program. This is
// useful if you want to cancel the execution from outside. When a Program gets
// cancelled it will exit with an error ErrProgramKilled.
func WithContext(ctx context.Context) ProgramOption {
	return func(p *Program) {
		p.ctx = ctx
	}
}

// WithOutput sets the output which, by default, is stdout. In most cases you
// won't need to use this.
func WithOutput(output io.Writer) ProgramOption {
	return func(p *Program) {
		p.output = newSafeWriter(output)
	}
}

// WithInput sets the input which, by default, is stdin. In most cases you
// won't need to use this. To disable input entirely pass nil.
//
//	p := NewProgram(model, WithInput(nil))
func WithInput(input io.Reader) ProgramOption {
	return func(p *Program) {
		p.input = input
		p.inputType = customInput
	}
}

// WithInputTTY opens a new TTY for input (or console input device on Windows).
func WithInputTTY() ProgramOption {
	return func(p *Program) {
		p.inputType = ttyInput
	}
}

// WithEnvironment sets the environment variables that the program will use.
// This useful when the program is running in a remote session (e.g. SSH) and
// you want to pass the environment variables from the remote session to the
// program.
//
// Example:
//
//	var sess ssh.Session // ssh.Session is a type from the github.com/charmbracelet/ssh package
//	pty, _, _ := sess.Pty()
//	environ := append(sess.Environ(), "TERM="+pty.Term)
//	p := tea.NewProgram(model, tea.WithEnvironment(environ)
func WithEnvironment(env []string) ProgramOption {
	return func(p *Program) {
		p.environ = env
	}
}

// WithoutSignalHandler disables the signal handler that Bubble Tea sets up for
// Programs. This is useful if you want to handle signals yourself.
func WithoutSignalHandler() ProgramOption {
	return func(p *Program) {
		p.startupOptions |= withoutSignalHandler
	}
}

// WithoutCatchPanics disables the panic catching that Bubble Tea does by
// default. If panic catching is disabled the terminal will be in a fairly
// unusable state after a panic because Bubble Tea will not perform its usual
// cleanup on exit.
func WithoutCatchPanics() ProgramOption {
	return func(p *Program) {
		p.startupOptions |= withoutCatchPanics
	}
}

// WithoutSignals will ignore OS signals.
// This is mainly useful for testing.
func WithoutSignals() ProgramOption {
	return func(p *Program) {
		atomic.StoreUint32(&p.ignoreSignals, 1)
	}
}

// WithAltScreen starts the program with the alternate screen buffer enabled
// (i.e. the program starts in full window mode). Note that the altscreen will
// be automatically exited when the program quits.
//
// Example:
//
//	p := tea.NewProgram(Model{}, tea.WithAltScreen())
//	if _, err := p.Run(); err != nil {
//	    fmt.Println("Error running program:", err)
//	    os.Exit(1)
//	}
//
// To enter the altscreen once the program has already started running use the
// EnterAltScreen command.
func WithAltScreen() ProgramOption {
	return func(p *Program) {
		p.startupOptions |= withAltScreen
	}
}

// WithoutBracketedPaste starts the program with bracketed paste disabled.
func WithoutBracketedPaste() ProgramOption {
	return func(p *Program) {
		p.startupOptions |= withoutBracketedPaste
	}
}

// WithMouseCellMotion starts the program with the mouse enabled in "cell
// motion" mode.
//
// Cell motion mode enables mouse click, release, and wheel events. Mouse
// movement events are also captured if a mouse button is pressed (i.e., drag
// events). Cell motion mode is better supported than all motion mode.
//
// This will try to enable the mouse in extended mode (SGR), if that is not
// supported by the terminal it will fall back to normal mode (X10).
//
// To enable mouse cell motion once the program has already started running use
// the EnableMouseCellMotion command. To disable the mouse when the program is
// running use the DisableMouse command.
//
// The mouse will be automatically disabled when the program exits.
func WithMouseCellMotion() ProgramOption {
	return func(p *Program) {
		p.startupOptions |= withMouseCellMotion // set
		p.startupOptions &^= withMouseAllMotion // clear
	}
}

// WithMouseAllMotion starts the program with the mouse enabled in "all motion"
// mode.
//
// EnableMouseAllMotion is a special command that enables mouse click, release,
// wheel, and motion events, which are delivered regardless of whether a mouse
// button is pressed, effectively enabling support for hover interactions.
//
// This will try to enable the mouse in extended mode (SGR), if that is not
// supported by the terminal it will fall back to normal mode (X10).
//
// Many modern terminals support this, but not all. If in doubt, use
// EnableMouseCellMotion instead.
//
// To enable the mouse once the program has already started running use the
// EnableMouseAllMotion command. To disable the mouse when the program is
// running use the DisableMouse command.
//
// The mouse will be automatically disabled when the program exits.
func WithMouseAllMotion() ProgramOption {
	return func(p *Program) {
		p.startupOptions |= withMouseAllMotion   // set
		p.startupOptions &^= withMouseCellMotion // clear
	}
}

// WithoutRenderer disables the renderer. When this is set output and log
// statements will be plainly sent to stdout (or another output if one is set)
// without any rendering and redrawing logic. In other words, printing and
// logging will behave the same way it would in a non-TUI commandline tool.
// This can be useful if you want to use the Bubble Tea framework for a non-TUI
// application, or to provide an additional non-TUI mode to your Bubble Tea
// programs. For example, your program could behave like a daemon if output is
// not a TTY.
func WithoutRenderer() ProgramOption {
	return func(p *Program) {
		p.renderer = &nilRenderer{}
	}
}

// WithFilter supplies an event filter that will be invoked before Bubble Tea
// processes a tea.Msg. The event filter can return any tea.Msg which will then
// get handled by Bubble Tea instead of the original event. If the event filter
// returns nil, the event will be ignored and Bubble Tea will not process it.
//
// As an example, this could be used to prevent a program from shutting down if
// there are unsaved changes.
//
// Example:
//
//	func filter(m tea.Model, msg tea.Msg) tea.Msg {
//		if _, ok := msg.(tea.QuitMsg); !ok {
//			return msg
//		}
//
//		model := m.(myModel)
//		if model.hasChanges {
//			return nil
//		}
//
//		return msg
//	}
//
//	p := tea.NewProgram(Model{}, tea.WithFilter(filter));
//
//	if _,err := p.Run(); err != nil {
//		fmt.Println("Error running program:", err)
//		os.Exit(1)
//	}
func WithFilter(filter func(Model, Msg) Msg) ProgramOption {
	return func(p *Program) {
		p.filter = filter
	}
}

// WithFPS sets a custom maximum FPS at which the renderer should run. If
// less than 1, the default value of 60 will be used. If over 120, the FPS
// will be capped at 120.
func WithFPS(fps int) ProgramOption {
	return func(p *Program) {
		p.fps = fps
	}
}

// WithReportFocus enables reporting when the terminal gains and loses
// focus. When this is enabled [FocusMsg] and [BlurMsg] messages will be sent
// to your Update method.
//
// Note that while most terminals and multiplexers support focus reporting,
// some do not. Also note that tmux needs to be configured to report focus
// events.
func WithReportFocus() ProgramOption {
	return func(p *Program) {
		p.startupOptions |= withReportFocus
	}
}

// WithKeyboardEnhancements enables support for enhanced keyboard features. You
// can enable different keyboard features by passing one or more
// KeyboardEnhancement functions.
//
// This is not supported on all terminals. On Windows, these features are
// enabled by default.
func WithKeyboardEnhancements(enhancements ...KeyboardEnhancement) ProgramOption {
	var ke keyboardEnhancements
	for _, e := range append(enhancements, withKeyDisambiguation) {
		e(&ke)
	}
	return func(p *Program) {
		p.startupOptions |= withKeyboardEnhancements
		p.keyboard = ke
	}
}

// WithGraphemeClustering disables grapheme clustering. This is useful if you
// want to disable grapheme clustering for your program.
//
// Grapheme clustering is a character width calculation method that accurately
// calculates the width of wide characters in a terminal. This is useful for
// properly rendering double width characters such as emojis and CJK
// characters.
//
// See https://mitchellh.com/writing/grapheme-clusters-in-terminals
func WithGraphemeClustering() ProgramOption {
	return func(p *Program) {
		p.startupOptions |= withGraphemeClustering
	}
}

<<<<<<< HEAD
// experimentalOptions are experimental features that are not yet stable. These
// features may change or be removed in future versions.
type experimentalOptions []string

// has returns true if the experimental option is enabled.
func (e experimentalOptions) has(option string) bool {
	for _, o := range e {
		if o == option {
			return true
		}
	}
	return false
}

const (
	// experimentalCellbuf is an experimental feature that enables a cell buffer
	// for the renderer. This can be useful for rendering performance and
	// efficiency.
	experimentalCellbuf = "cellbuf"
)
=======
// WithColorProfile sets the color profile that the program will use. This is
// useful when you want to force a specific color profile. By default, Bubble
// Tea will try to detect the terminal's color profile from environment
// variables and terminfo capabilities. Use [tea.WithEnvironment] to set custom
// environment variables.
func WithColorProfile(profile colorprofile.Profile) ProgramOption {
	return func(p *Program) {
		p.startupOptions |= withColorProfile
		p.profile = profile
	}
}
>>>>>>> 95aa2ca6
<|MERGE_RESOLUTION|>--- conflicted
+++ resolved
@@ -271,7 +271,6 @@
 	}
 }
 
-<<<<<<< HEAD
 // experimentalOptions are experimental features that are not yet stable. These
 // features may change or be removed in future versions.
 type experimentalOptions []string
@@ -292,7 +291,7 @@
 	// efficiency.
 	experimentalCellbuf = "cellbuf"
 )
-=======
+
 // WithColorProfile sets the color profile that the program will use. This is
 // useful when you want to force a specific color profile. By default, Bubble
 // Tea will try to detect the terminal's color profile from environment
@@ -303,5 +302,4 @@
 		p.startupOptions |= withColorProfile
 		p.profile = profile
 	}
-}
->>>>>>> 95aa2ca6
+}