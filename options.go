package tea

import (
	"context"
	"io"
	"sync/atomic"

	"github.com/charmbracelet/colorprofile"
)

// ProgramOption is used to set options when initializing a Program. Program can
// accept a variable number of options.
//
// Example usage:
//
//	p := NewProgram(model, WithInput(someInput), WithOutput(someOutput))
type ProgramOption func(*Program)

// WithContext lets you specify a context in which to run the Program. This is
// useful if you want to cancel the execution from outside. When a Program gets
// cancelled it will exit with an error ErrProgramKilled.
func WithContext(ctx context.Context) ProgramOption {
	return func(p *Program) {
		p.ctx = ctx
	}
}

// WithOutput sets the output which, by default, is stdout. In most cases you
// won't need to use this.
func WithOutput(output io.Writer) ProgramOption {
	return func(p *Program) {
		p.output = newSafeWriter(output)
	}
}

// WithInput sets the input which, by default, is stdin. In most cases you
// won't need to use this. To disable input entirely pass nil.
//
//	p := NewProgram(model, WithInput(nil))
func WithInput(input io.Reader) ProgramOption {
	return func(p *Program) {
		p.input = input
		p.inputType = customInput
	}
}

// WithInputTTY opens a new TTY for input (or console input device on Windows).
func WithInputTTY() ProgramOption {
	return func(p *Program) {
		p.inputType = ttyInput
	}
}

// WithEnvironment sets the environment variables that the program will use.
// This useful when the program is running in a remote session (e.g. SSH) and
// you want to pass the environment variables from the remote session to the
// program.
//
// Example:
//
//	var sess ssh.Session // ssh.Session is a type from the github.com/charmbracelet/ssh package
//	pty, _, _ := sess.Pty()
//	environ := append(sess.Environ(), "TERM="+pty.Term)
//	p := tea.NewProgram(model, tea.WithEnvironment(environ)
func WithEnvironment(env []string) ProgramOption {
	return func(p *Program) {
		p.environ = env
	}
}

// WithoutSignalHandler disables the signal handler that Bubble Tea sets up for
// Programs. This is useful if you want to handle signals yourself.
func WithoutSignalHandler() ProgramOption {
	return func(p *Program) {
		p.startupOptions |= withoutSignalHandler
	}
}

// WithoutCatchPanics disables the panic catching that Bubble Tea does by
// default. If panic catching is disabled the terminal will be in a fairly
// unusable state after a panic because Bubble Tea will not perform its usual
// cleanup on exit.
func WithoutCatchPanics() ProgramOption {
	return func(p *Program) {
		p.startupOptions |= withoutCatchPanics
	}
}

// WithoutSignals will ignore OS signals.
// This is mainly useful for testing.
func WithoutSignals() ProgramOption {
	return func(p *Program) {
		atomic.StoreUint32(&p.ignoreSignals, 1)
	}
}

// WithAltScreen starts the program with the alternate screen buffer enabled
// (i.e. the program starts in full window mode). Note that the altscreen will
// be automatically exited when the program quits.
//
// Example:
//
//	p := tea.NewProgram(Model{}, tea.WithAltScreen())
//	if _, err := p.Run(); err != nil {
//	    fmt.Println("Error running program:", err)
//	    os.Exit(1)
//	}
//
// To enter the altscreen once the program has already started running use the
// EnterAltScreen command.
//
// Deprecated: use the [EnterAltScreen] [Cmd] in your [Model.Init] instead.
func WithAltScreen() ProgramOption {
	return func(p *Program) {
		p.startupOptions |= withAltScreen
	}
}

// WithoutBracketedPaste starts the program with bracketed paste disabled.
//
// Deprecated: use the [EnableBracketedPaste] [Cmd] in your [Model.Init]
// instead.
func WithoutBracketedPaste() ProgramOption {
	return func(p *Program) {
		p.startupOptions |= withoutBracketedPaste
	}
}

// WithMouseCellMotion starts the program with the mouse enabled in "cell
// motion" mode.
//
// Cell motion mode enables mouse click, release, and wheel events. Mouse
// movement events are also captured if a mouse button is pressed (i.e., drag
// events). Cell motion mode is better supported than all motion mode.
//
// This will try to enable the mouse in extended mode (SGR), if that is not
// supported by the terminal it will fall back to normal mode (X10).
//
// To enable mouse cell motion once the program has already started running use
// the EnableMouseCellMotion command. To disable the mouse when the program is
// running use the DisableMouse command.
//
// The mouse will be automatically disabled when the program exits.
//
// Deprecated: use the [EnableMouseCellMotion] [Cmd] in your [Model.Init]
// instead.
func WithMouseCellMotion() ProgramOption {
	return func(p *Program) {
		p.startupOptions |= withMouseCellMotion // set
		p.startupOptions &^= withMouseAllMotion // clear
	}
}

// WithMouseAllMotion starts the program with the mouse enabled in "all motion"
// mode.
//
// EnableMouseAllMotion is a special command that enables mouse click, release,
// wheel, and motion events, which are delivered regardless of whether a mouse
// button is pressed, effectively enabling support for hover interactions.
//
// This will try to enable the mouse in extended mode (SGR), if that is not
// supported by the terminal it will fall back to normal mode (X10).
//
// Many modern terminals support this, but not all. If in doubt, use
// EnableMouseCellMotion instead.
//
// To enable the mouse once the program has already started running use the
// EnableMouseAllMotion command. To disable the mouse when the program is
// running use the DisableMouse command.
//
// The mouse will be automatically disabled when the program exits.
//
// Deprecated: use the [EnableMouseAllMotion] [Cmd] in your [Model.Init]
// instead.
func WithMouseAllMotion() ProgramOption {
	return func(p *Program) {
		p.startupOptions |= withMouseAllMotion   // set
		p.startupOptions &^= withMouseCellMotion // clear
	}
}

// WithoutRenderer disables the renderer. When this is set output and log
// statements will be plainly sent to stdout (or another output if one is set)
// without any rendering and redrawing logic. In other words, printing and
// logging will behave the same way it would in a non-TUI commandline tool.
// This can be useful if you want to use the Bubble Tea framework for a non-TUI
// application, or to provide an additional non-TUI mode to your Bubble Tea
// programs. For example, your program could behave like a daemon if output is
// not a TTY.
func WithoutRenderer() ProgramOption {
	return func(p *Program) {
		p.renderer = &nilRenderer{}
	}
}

<<<<<<< HEAD
=======
// WithANSICompressor removes redundant ANSI sequences to produce potentially
// smaller output, at the cost of some processing overhead.
//
// This feature is provisional, and may be changed or removed in a future version
// of this package.
//
// Deprecated: this incurs a noticeable performance hit. A future release will
// optimize ANSI automatically without the performance penalty.
//
// Deprecated: this will be removed in a future release. This ANSI compressor
// has major performance implications and we don't recommend using it. In v2,
// rendering bandwidth will be decreased significantly.
func WithANSICompressor() ProgramOption {
	return func(p *Program) {
		p.startupOptions |= withANSICompressor
	}
}

>>>>>>> 75d1b4b8
// WithFilter supplies an event filter that will be invoked before Bubble Tea
// processes a tea.Msg. The event filter can return any tea.Msg which will then
// get handled by Bubble Tea instead of the original event. If the event filter
// returns nil, the event will be ignored and Bubble Tea will not process it.
//
// As an example, this could be used to prevent a program from shutting down if
// there are unsaved changes.
//
// Example:
//
//	func filter(m tea.Model, msg tea.Msg) tea.Msg {
//		if _, ok := msg.(tea.QuitMsg); !ok {
//			return msg
//		}
//
//		model := m.(myModel)
//		if model.hasChanges {
//			return nil
//		}
//
//		return msg
//	}
//
//	p := tea.NewProgram(Model{}, tea.WithFilter(filter));
//
//	if _,err := p.Run(); err != nil {
//		fmt.Println("Error running program:", err)
//		os.Exit(1)
//	}
func WithFilter(filter func(Model, Msg) Msg) ProgramOption {
	return func(p *Program) {
		p.filter = filter
	}
}

// WithFPS sets a custom maximum FPS at which the renderer should run. If
// less than 1, the default value of 60 will be used. If over 120, the FPS
// will be capped at 120.
func WithFPS(fps int) ProgramOption {
	return func(p *Program) {
		p.fps = fps
	}
}

// WithReportFocus enables reporting when the terminal gains and loses
// focus. When this is enabled [FocusMsg] and [BlurMsg] messages will be sent
// to your Update method.
//
// Note that while most terminals and multiplexers support focus reporting,
// some do not. Also note that tmux needs to be configured to report focus
// events.
//
// Deprecated: use the [EnableReportFocus] [Cmd] in your [Model.Init] instead.
func WithReportFocus() ProgramOption {
	return func(p *Program) {
		p.startupOptions |= withReportFocus
	}
}

// WithKeyboardEnhancements enables support for enhanced keyboard features. You
// can enable different keyboard features by passing one or more
// KeyboardEnhancement functions.
//
// This is not supported on all terminals. On Windows, these features are
// enabled by default.
func WithKeyboardEnhancements(enhancements ...KeyboardEnhancementOption) ProgramOption {
	var ke KeyboardEnhancements
	for _, e := range append(enhancements, withKeyDisambiguation) {
		e(&ke)
	}
	return func(p *Program) {
		p.startupOptions |= withKeyboardEnhancements
		p.requestedEnhancements = ke
	}
}

// WithGraphemeClustering disables grapheme clustering. This is useful if you
// want to disable grapheme clustering for your program.
//
// Grapheme clustering is a character width calculation method that accurately
// calculates the width of wide characters in a terminal. This is useful for
// properly rendering double width characters such as emojis and CJK
// characters.
//
// See https://mitchellh.com/writing/grapheme-clusters-in-terminals
func WithGraphemeClustering() ProgramOption {
	return func(p *Program) {
		p.startupOptions |= withGraphemeClustering
	}
}

// WithColorProfile sets the color profile that the program will use. This is
// useful when you want to force a specific color profile. By default, Bubble
// Tea will try to detect the terminal's color profile from environment
// variables and terminfo capabilities. Use [tea.WithEnvironment] to set custom
// environment variables.
func WithColorProfile(profile colorprofile.Profile) ProgramOption {
	return func(p *Program) {
		p.startupOptions |= withColorProfile
		p.profile = profile
	}
}<|MERGE_RESOLUTION|>--- conflicted
+++ resolved
@@ -193,27 +193,6 @@
 	}
 }
 
-<<<<<<< HEAD
-=======
-// WithANSICompressor removes redundant ANSI sequences to produce potentially
-// smaller output, at the cost of some processing overhead.
-//
-// This feature is provisional, and may be changed or removed in a future version
-// of this package.
-//
-// Deprecated: this incurs a noticeable performance hit. A future release will
-// optimize ANSI automatically without the performance penalty.
-//
-// Deprecated: this will be removed in a future release. This ANSI compressor
-// has major performance implications and we don't recommend using it. In v2,
-// rendering bandwidth will be decreased significantly.
-func WithANSICompressor() ProgramOption {
-	return func(p *Program) {
-		p.startupOptions |= withANSICompressor
-	}
-}
-
->>>>>>> 75d1b4b8
 // WithFilter supplies an event filter that will be invoked before Bubble Tea
 // processes a tea.Msg. The event filter can return any tea.Msg which will then
 // get handled by Bubble Tea instead of the original event. If the event filter
