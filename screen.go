package tea

import "github.com/charmbracelet/x/ansi"

// WindowSizeMsg is used to report the terminal size. It's sent to Update once
// initially and then on every terminal resize. Note that Windows does not
// have support for reporting when resizes occur as it does not support the
// SIGWINCH signal.
type WindowSizeMsg struct {
	Width  int
	Height int
}

// ClearScreen is a special command that tells the program to clear the screen
// before the next update. This can be used to move the cursor to the top left
// of the screen and clear visual clutter when the alt screen is not in use.
//
// Note that it should never be necessary to call ClearScreen() for regular
// redraws.
func ClearScreen() Msg {
	return clearScreenMsg{}
}

// clearScreenMsg is an internal message that signals to clear the screen.
// You can send a clearScreenMsg with ClearScreen.
type clearScreenMsg struct{}

// EnterAltScreen is a special command that tells the Bubble Tea program to
// enter the alternate screen buffer.
//
// Because commands run asynchronously, this command should not be used in your
// model's Init function. To initialize your program with the altscreen enabled
// use the WithAltScreen ProgramOption instead.
func EnterAltScreen() Msg {
	return enableModeMsg{ansi.AltScreenSaveCursorMode}
}

// ExitAltScreen is a special command that tells the Bubble Tea program to exit
// the alternate screen buffer. This command should be used to exit the
// alternate screen buffer while the program is running.
//
// Note that the alternate screen buffer will be automatically exited when the
// program quits.
func ExitAltScreen() Msg {
	return disableModeMsg{ansi.AltScreenSaveCursorMode}
}

<<<<<<< HEAD
=======
// exitAltScreenMsg in an internal message signals that the program should exit
// alternate screen buffer. You can send a exitAltScreenMsg with ExitAltScreen.
type exitAltScreenMsg struct{}

>>>>>>> cb6f8402
// EnableMouseCellMotion is a special command that enables mouse click,
// release, and wheel events. Mouse movement events are also captured if
// a mouse button is pressed (i.e., drag events).
//
// Because commands run asynchronously, this command should not be used in your
// model's Init function. Use the WithMouseCellMotion ProgramOption instead.
func EnableMouseCellMotion() Msg {
	return sequenceMsg{
		func() Msg { return enableModeMsg{ansi.ButtonEventMouseMode} },
		func() Msg { return enableModeMsg{ansi.SgrExtMouseMode} },
	}
}

// EnableMouseAllMotion is a special command that enables mouse click, release,
// wheel, and motion events, which are delivered regardless of whether a mouse
// button is pressed, effectively enabling support for hover interactions.
//
// Many modern terminals support this, but not all. If in doubt, use
// EnableMouseCellMotion instead.
//
// Because commands run asynchronously, this command should not be used in your
// model's Init function. Use the WithMouseAllMotion ProgramOption instead.
func EnableMouseAllMotion() Msg {
	return sequenceMsg{
		func() Msg { return enableModeMsg{ansi.AnyEventMouseMode} },
		func() Msg { return enableModeMsg{ansi.SgrExtMouseMode} },
	}
}

// DisableMouse is a special command that stops listening for mouse events.
func DisableMouse() Msg {
	return sequenceMsg{
		func() Msg { return disableModeMsg{ansi.ButtonEventMouseMode} },
		func() Msg { return disableModeMsg{ansi.AnyEventMouseMode} },
		func() Msg { return disableModeMsg{ansi.SgrExtMouseMode} },
	}
}

// HideCursor is a special command for manually instructing Bubble Tea to hide
// the cursor. In some rare cases, certain operations will cause the terminal
// to show the cursor, which is normally hidden for the duration of a Bubble
// Tea program's lifetime. You will most likely not need to use this command.
func HideCursor() Msg {
	return disableModeMsg{ansi.TextCursorEnableMode}
}

// ShowCursor is a special command for manually instructing Bubble Tea to show
// the cursor.
func ShowCursor() Msg {
	return enableModeMsg{ansi.TextCursorEnableMode}
}

// EnableBracketedPaste is a special command that tells the Bubble Tea program
// to accept bracketed paste input.
//
// Note that bracketed paste will be automatically disabled when the
// program quits.
func EnableBracketedPaste() Msg {
	return enableModeMsg{ansi.BracketedPasteMode}
}

// DisableBracketedPaste is a special command that tells the Bubble Tea program
// to accept bracketed paste input.
//
// Note that bracketed paste will be automatically disabled when the
// program quits.
func DisableBracketedPaste() Msg {
<<<<<<< HEAD
	return disableModeMsg{ansi.BracketedPasteMode}
}

// EnableGraphemeClustering is a special command that tells the Bubble Tea
// program to enable grapheme clustering. This is enabled by default.
func EnableGraphemeClustering() Msg {
	return enableModeMsg{ansi.GraphemeClusteringMode}
=======
	return disableBracketedPasteMsg{}
}

// disableBracketedPasteMsg in an internal message signals that
// bracketed paste should be disabled. You can send an
// disableBracketedPasteMsg with DisableBracketedPaste.
type disableBracketedPasteMsg struct{}

// enableReportFocusMsg is an internal message that signals to enable focus
// reporting. You can send an enableReportFocusMsg with EnableReportFocus.
type enableReportFocusMsg struct{}

// EnableReportFocus is a special command that tells the Bubble Tea program to
// report focus events to the program.
func EnableReportFocus() Msg {
	return enableReportFocusMsg{}
}

// disableReportFocusMsg is an internal message that signals to disable focus
// reporting. You can send an disableReportFocusMsg with DisableReportFocus.
type disableReportFocusMsg struct{}

// DisableReportFocus is a special command that tells the Bubble Tea program to
// stop reporting focus events to the program.
func DisableReportFocus() Msg {
	return disableReportFocusMsg{}
}

// EnterAltScreen enters the alternate screen buffer, which consumes the entire
// terminal window. ExitAltScreen will return the terminal to its former state.
//
// Deprecated: Use the WithAltScreen ProgramOption instead.
func (p *Program) EnterAltScreen() {
	if p.renderer != nil {
		p.renderer.enterAltScreen()
	} else {
		p.startupOptions |= withAltScreen
	}
>>>>>>> cb6f8402
}

// DisableGraphemeClustering is a special command that tells the Bubble Tea
// program to disable grapheme clustering. This mode will be disabled
// automatically when the program quits.
func DisableGraphemeClustering() Msg {
	return disableModeMsg{ansi.GraphemeClusteringMode}
}

<<<<<<< HEAD
// EnableReportFocus is a special command that tells the Bubble Tea program to
// enable focus reporting.
func EnableReportFocus() Msg { return enableModeMsg{ansi.FocusEventMode} }

// DisableReportFocus is a special command that tells the Bubble Tea program to
// disable focus reporting.
func DisableReportFocus() Msg { return disableModeMsg{ansi.FocusEventMode} }
=======
// EnableMouseCellMotion enables mouse click, release, wheel and motion events
// if a mouse button is pressed (i.e., drag events).
//
// Deprecated: Use the WithMouseCellMotion ProgramOption instead.
func (p *Program) EnableMouseCellMotion() {
	if p.renderer != nil {
		p.renderer.enableMouseCellMotion()
	} else {
		p.startupOptions |= withMouseCellMotion
	}
}

// DisableMouseCellMotion disables Mouse Cell Motion tracking. This will be
// called automatically when exiting a Bubble Tea program.
//
// Deprecated: The mouse will automatically be disabled when the program exits.
func (p *Program) DisableMouseCellMotion() {
	if p.renderer != nil {
		p.renderer.disableMouseCellMotion()
	} else {
		p.startupOptions &^= withMouseCellMotion
	}
}

// EnableMouseAllMotion enables mouse click, release, wheel and motion events,
// regardless of whether a mouse button is pressed. Many modern terminals
// support this, but not all.
//
// Deprecated: Use the WithMouseAllMotion ProgramOption instead.
func (p *Program) EnableMouseAllMotion() {
	if p.renderer != nil {
		p.renderer.enableMouseAllMotion()
	} else {
		p.startupOptions |= withMouseAllMotion
	}
}
>>>>>>> cb6f8402

// enableModeMsg is an internal message that signals to set a terminal mode.
type enableModeMsg struct{ ansi.Mode }

// disableModeMsg is an internal message that signals to unset a terminal mode.
type disableModeMsg struct{ ansi.Mode }<|MERGE_RESOLUTION|>--- conflicted
+++ resolved
@@ -45,13 +45,6 @@
 	return disableModeMsg{ansi.AltScreenSaveCursorMode}
 }
 
-<<<<<<< HEAD
-=======
-// exitAltScreenMsg in an internal message signals that the program should exit
-// alternate screen buffer. You can send a exitAltScreenMsg with ExitAltScreen.
-type exitAltScreenMsg struct{}
-
->>>>>>> cb6f8402
 // EnableMouseCellMotion is a special command that enables mouse click,
 // release, and wheel events. Mouse movement events are also captured if
 // a mouse button is pressed (i.e., drag events).
@@ -119,7 +112,6 @@
 // Note that bracketed paste will be automatically disabled when the
 // program quits.
 func DisableBracketedPaste() Msg {
-<<<<<<< HEAD
 	return disableModeMsg{ansi.BracketedPasteMode}
 }
 
@@ -127,46 +119,6 @@
 // program to enable grapheme clustering. This is enabled by default.
 func EnableGraphemeClustering() Msg {
 	return enableModeMsg{ansi.GraphemeClusteringMode}
-=======
-	return disableBracketedPasteMsg{}
-}
-
-// disableBracketedPasteMsg in an internal message signals that
-// bracketed paste should be disabled. You can send an
-// disableBracketedPasteMsg with DisableBracketedPaste.
-type disableBracketedPasteMsg struct{}
-
-// enableReportFocusMsg is an internal message that signals to enable focus
-// reporting. You can send an enableReportFocusMsg with EnableReportFocus.
-type enableReportFocusMsg struct{}
-
-// EnableReportFocus is a special command that tells the Bubble Tea program to
-// report focus events to the program.
-func EnableReportFocus() Msg {
-	return enableReportFocusMsg{}
-}
-
-// disableReportFocusMsg is an internal message that signals to disable focus
-// reporting. You can send an disableReportFocusMsg with DisableReportFocus.
-type disableReportFocusMsg struct{}
-
-// DisableReportFocus is a special command that tells the Bubble Tea program to
-// stop reporting focus events to the program.
-func DisableReportFocus() Msg {
-	return disableReportFocusMsg{}
-}
-
-// EnterAltScreen enters the alternate screen buffer, which consumes the entire
-// terminal window. ExitAltScreen will return the terminal to its former state.
-//
-// Deprecated: Use the WithAltScreen ProgramOption instead.
-func (p *Program) EnterAltScreen() {
-	if p.renderer != nil {
-		p.renderer.enterAltScreen()
-	} else {
-		p.startupOptions |= withAltScreen
-	}
->>>>>>> cb6f8402
 }
 
 // DisableGraphemeClustering is a special command that tells the Bubble Tea
@@ -176,7 +128,6 @@
 	return disableModeMsg{ansi.GraphemeClusteringMode}
 }
 
-<<<<<<< HEAD
 // EnableReportFocus is a special command that tells the Bubble Tea program to
 // enable focus reporting.
 func EnableReportFocus() Msg { return enableModeMsg{ansi.FocusEventMode} }
@@ -184,44 +135,6 @@
 // DisableReportFocus is a special command that tells the Bubble Tea program to
 // disable focus reporting.
 func DisableReportFocus() Msg { return disableModeMsg{ansi.FocusEventMode} }
-=======
-// EnableMouseCellMotion enables mouse click, release, wheel and motion events
-// if a mouse button is pressed (i.e., drag events).
-//
-// Deprecated: Use the WithMouseCellMotion ProgramOption instead.
-func (p *Program) EnableMouseCellMotion() {
-	if p.renderer != nil {
-		p.renderer.enableMouseCellMotion()
-	} else {
-		p.startupOptions |= withMouseCellMotion
-	}
-}
-
-// DisableMouseCellMotion disables Mouse Cell Motion tracking. This will be
-// called automatically when exiting a Bubble Tea program.
-//
-// Deprecated: The mouse will automatically be disabled when the program exits.
-func (p *Program) DisableMouseCellMotion() {
-	if p.renderer != nil {
-		p.renderer.disableMouseCellMotion()
-	} else {
-		p.startupOptions &^= withMouseCellMotion
-	}
-}
-
-// EnableMouseAllMotion enables mouse click, release, wheel and motion events,
-// regardless of whether a mouse button is pressed. Many modern terminals
-// support this, but not all.
-//
-// Deprecated: Use the WithMouseAllMotion ProgramOption instead.
-func (p *Program) EnableMouseAllMotion() {
-	if p.renderer != nil {
-		p.renderer.enableMouseAllMotion()
-	} else {
-		p.startupOptions |= withMouseAllMotion
-	}
-}
->>>>>>> cb6f8402
 
 // enableModeMsg is an internal message that signals to set a terminal mode.
 type enableModeMsg struct{ ansi.Mode }
