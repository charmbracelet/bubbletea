--- conflicted
+++ resolved
@@ -70,12 +70,10 @@
 	// repaint forces a full repaint.
 	repaint()
 
-<<<<<<< HEAD
 	writeString(string) (int, error)
-=======
+
 	// resetLinesRendered ensures exec output remains on screen on exit
 	resetLinesRendered()
->>>>>>> 911530d0
 }
 
 // repaintMsg forces a full repaint.
