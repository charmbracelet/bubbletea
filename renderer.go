--- conflicted
+++ resolved
@@ -53,6 +53,9 @@
 
 	// repaint forces a full repaint.
 	repaint()
+
+	// resetLinesRendered ensures exec output remains on screen on exit
+	resetLinesRendered()
 }
 
 // repaintMsg forces a full repaint.
@@ -77,7 +80,6 @@
 	}
 }
 
-<<<<<<< HEAD
 // Printf prints above the Program. It takes a format template followed by
 // values similar to fmt.Printf. This output is unmanaged by the program and
 // will persist across renders by the Program.
@@ -92,13 +94,6 @@
 			messageBody: fmt.Sprintf(template, args...),
 		}
 	}
-=======
-	// disableReportFocus stops reporting focus events to the program.
-	disableReportFocus()
-
-	// resetLinesRendered ensures exec output remains on screen on exit
-	resetLinesRendered()
->>>>>>> 0a63003a
 }
 
 // encodeCursorStyle returns the integer value for the given cursor style and
