--- conflicted
+++ resolved
@@ -40,16 +40,8 @@
 	// currently enabled.
 	bracketedPasteActive() bool
 
-<<<<<<< HEAD
-	// enable focus/blur reports.
-	enableReportFocus()
-
-	// setWindowTitle sets the terminal window title.
-	setWindowTitle(string)
-=======
 	// execute writes a sequence to the terminal.
 	execute(string)
->>>>>>> 76fc19dc
 }
 
 // repaintMsg forces a full repaint.
