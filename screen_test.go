package tea

import (
	"bytes"
	"image/color"
	"runtime"
	"testing"

	"github.com/charmbracelet/colorprofile"
	"github.com/charmbracelet/x/exp/golden"
)

func TestClearMsg(t *testing.T) {
	type test struct {
		name string
		cmds sequenceMsg
	}
	tests := []test{
		{
			name: "clear_screen",
			cmds: []Cmd{ClearScreen},
		},
		{
			name: "altscreen",
			cmds: []Cmd{EnterAltScreen, ExitAltScreen},
		},
		{
			name: "altscreen_autoexit",
			cmds: []Cmd{EnterAltScreen},
		},
		{
			name: "mouse_cellmotion",
			cmds: []Cmd{EnableMouseCellMotion},
		},
		{
			name: "mouse_allmotion",
			cmds: []Cmd{EnableMouseAllMotion},
		},
		{
			name: "mouse_disable",
			cmds: []Cmd{EnableMouseAllMotion, DisableMouse},
		},
		{
			name: "cursor_hide",
			cmds: []Cmd{HideCursor},
		},
		{
			name: "cursor_hideshow",
			cmds: []Cmd{HideCursor, ShowCursor},
		},
		{
			name: "bp_stop_start",
			cmds: []Cmd{DisableBracketedPaste, EnableBracketedPaste},
		},
		{
			name: "read_set_clipboard",
			cmds: []Cmd{ReadClipboard, SetClipboard("success")},
		},
		{
			name: "bg_fg_cur_color",
			cmds: []Cmd{RequestForegroundColor, RequestBackgroundColor, RequestCursorColor},
		},
		{
			name: "bg_set_color",
			cmds: []Cmd{SetBackgroundColor(color.RGBA{255, 255, 255, 255})},
		},
		{
			name: "grapheme_clustering",
			cmds: []Cmd{EnableGraphemeClustering},
		},
	}

	if runtime.GOOS == "windows" {
		// Windows supports enhanced keyboard features through the Windows API, not through ANSI sequences.
		tests = append(tests, test{
<<<<<<< HEAD
			name:     "kitty_start",
			cmds:     []Cmd{DisableKeyboardEnhancements, RequestKeyboardEnhancements(WithKeyReleases)},
			expected: "\x1b[?25l\x1b[?2004h\rsuccess\r\n\x1b[D\x1b[2K\r\x1b[?2004l\x1b[?25h",
		})
	} else {
		tests = append(tests, test{
			name:     "kitty_start",
			cmds:     []Cmd{DisableKeyboardEnhancements, RequestKeyboardEnhancements(WithKeyReleases)},
			expected: "\x1b[?25l\x1b[?2004h\x1b[>4;1m\x1b[?4m\x1b[>3u\x1b[?u\rsuccess\r\n\x1b[D\x1b[2K\r\x1b[?2004l\x1b[?25h",
=======
			name: "kitty_start_windows",
			cmds: []Cmd{DisableKeyboardEnhancements, EnableKeyboardEnhancements(WithKeyReleases)},
		})
	} else {
		tests = append(tests, test{
			name: "kitty_start_other",
			cmds: []Cmd{DisableKeyboardEnhancements, EnableKeyboardEnhancements(WithKeyReleases)},
>>>>>>> 43a5b4dd
		})
	}

	for _, test := range tests {
		t.Run(test.name, func(t *testing.T) {
			var buf bytes.Buffer
			var in bytes.Buffer

			m := &testModel{}
			p := NewProgram(m, WithInput(&in), WithOutput(&buf),
				WithEnvironment([]string{
					"TERM=xterm-256color", // always use xterm and 256 colors for tests
				}),
				// Use ANSI256 to increase test coverage.
				WithColorProfile(colorprofile.ANSI256))

			// Set the initial window size for the program.
			p.width, p.height = 80, 24

			go p.Send(append(test.cmds, Quit))

			if _, err := p.Run(); err != nil {
				t.Fatal(err)
			}
			golden.RequireEqual(t, buf.Bytes())
		})
	}
}<|MERGE_RESOLUTION|>--- conflicted
+++ resolved
@@ -73,25 +73,13 @@
 	if runtime.GOOS == "windows" {
 		// Windows supports enhanced keyboard features through the Windows API, not through ANSI sequences.
 		tests = append(tests, test{
-<<<<<<< HEAD
-			name:     "kitty_start",
-			cmds:     []Cmd{DisableKeyboardEnhancements, RequestKeyboardEnhancements(WithKeyReleases)},
-			expected: "\x1b[?25l\x1b[?2004h\rsuccess\r\n\x1b[D\x1b[2K\r\x1b[?2004l\x1b[?25h",
-		})
-	} else {
-		tests = append(tests, test{
-			name:     "kitty_start",
-			cmds:     []Cmd{DisableKeyboardEnhancements, RequestKeyboardEnhancements(WithKeyReleases)},
-			expected: "\x1b[?25l\x1b[?2004h\x1b[>4;1m\x1b[?4m\x1b[>3u\x1b[?u\rsuccess\r\n\x1b[D\x1b[2K\r\x1b[?2004l\x1b[?25h",
-=======
 			name: "kitty_start_windows",
-			cmds: []Cmd{DisableKeyboardEnhancements, EnableKeyboardEnhancements(WithKeyReleases)},
+			cmds: []Cmd{DisableKeyboardEnhancements, RequestKeyboardEnhancements(WithKeyReleases)},
 		})
 	} else {
 		tests = append(tests, test{
 			name: "kitty_start_other",
-			cmds: []Cmd{DisableKeyboardEnhancements, EnableKeyboardEnhancements(WithKeyReleases)},
->>>>>>> 43a5b4dd
+			cmds: []Cmd{DisableKeyboardEnhancements, RequestKeyboardEnhancements(WithKeyReleases)},
 		})
 	}
 
