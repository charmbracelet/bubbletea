--- conflicted
+++ resolved
@@ -374,13 +374,8 @@
 	tracePath, traceOk := os.LookupEnv("TEA_TRACE")
 	if traceOk && len(tracePath) > 0 {
 		// We have a trace filepath.
-<<<<<<< HEAD
 		if f, err := os.OpenFile(tracePath, os.O_RDWR|os.O_CREATE|os.O_APPEND, 0o666); err == nil {
 			p.logger = log.New(f, "bubbletea: ", log.LstdFlags|log.Lshortfile)
-=======
-		if _, logErr := LogToFile(tracePath, "bubbletea"); logErr == nil {
-			enableTracing()
->>>>>>> af1fcd39
 		}
 	}
 
