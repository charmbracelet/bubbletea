--- conflicted
+++ resolved
@@ -1220,15 +1220,7 @@
 	default:
 	}
 	p.cancel() // Just in case a previous shutdown has failed.
-	s := strings.ReplaceAll(
-		fmt.Sprintf("Caught panic:\n\n%s\n\nRestoring terminal...\n\n", r),
-		"\n", "\r\n")
-	fmt.Fprintln(os.Stderr, s)
-	stack := strings.ReplaceAll(fmt.Sprintf("%s", debug.Stack()), "\n", "\r\n")
-	fmt.Fprintln(os.Stderr, stack)
 	p.shutdown(true)
-<<<<<<< HEAD
-=======
 	// We use "\r\n" to ensure the output is formatted even when restoring the
 	// terminal does not work or when raw mode is still active.
 	rec := strings.ReplaceAll(fmt.Sprintf("%s", r), "\n", "\r\n")
@@ -1244,7 +1236,6 @@
 			fmt.Fprintln(f, stack) //nolint:errcheck
 		}
 	}
->>>>>>> 911530d0
 }
 
 // ReleaseTerminal restores the original terminal state and cancels the input
