--- conflicted
+++ resolved
@@ -132,34 +132,9 @@
 	return QuitMsg{}
 }
 
-<<<<<<< HEAD
-// IsQuitCmd returns true if the given command is a Quit command.
-// Please notice that this will execute the underlying command, and is meant
-// only for testing.
-// Do not use in user-facing code.
-func IsQuitCmd(cmd Cmd) bool {
-	return IsQuitMsg(cmd())
-}
-
-// IsQuitMsg returns true if the given Msg is a quit message.
-// Mean to be used in testing only.
-func IsQuitMsg(msg Msg) bool {
-	switch msg.(type) {
-	case quitMsg:
-		return true
-	default:
-		return false
-	}
-}
-
-// quitMsg in an internal message signals that the program should quit. You can
-// send a quitMsg with Quit.
-type quitMsg struct{}
-=======
 // QuitMsg signals that the program should quit. You can send a QuitMsg with
 // Quit.
 type QuitMsg struct{}
->>>>>>> c56884c0
 
 // NewProgram creates a new Program.
 func NewProgram(model Model, opts ...ProgramOption) *Program {
