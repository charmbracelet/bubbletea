--- conflicted
+++ resolved
@@ -103,16 +103,13 @@
 	withoutCatchPanics
 	withoutBracketedPaste
 	withReportFocus
-<<<<<<< HEAD
 	withKittyKeyboard
 	withModifyOtherKeys
 	withWindowsInputMode
 	withoutGraphemeClustering
 	withColorProfile
-=======
 	withKeyboardEnhancements
 	withGraphemeClustering
->>>>>>> 3bd46502
 )
 
 // channelHandlers manages the series of channels returned by various processes.
@@ -440,7 +437,6 @@
 					p.suspend()
 				}
 
-<<<<<<< HEAD
 			case CapabilityMsg:
 				switch msg {
 				case "RGB", "Tc":
@@ -449,10 +445,9 @@
 						go p.Send(ColorProfileMsg{p.profile})
 					}
 				}
-=======
+
 			case setCursorStyle:
 				p.execute(ansi.SetCursorStyle(int(msg)))
->>>>>>> 3bd46502
 
 			case modeReportMsg:
 				switch msg.Mode {
