--- conflicted
+++ resolved
@@ -103,12 +103,8 @@
 	withoutBracketedPaste
 	withReportFocus
 	withKeyboardEnhancements
-<<<<<<< HEAD
-	withoutGraphemeClustering
+	withGraphemeClustering
 	withoutBackgroundColor
-=======
-	withGraphemeClustering
->>>>>>> 43b11c30
 )
 
 // channelHandlers manages the series of channels returned by various processes.
