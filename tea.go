// Package tea provides a framework for building rich terminal user interfaces
// based on the paradigms of The Elm Architecture. It's well-suited for simple
// and complex terminal applications, either inline, full-window, or a mix of
// both. It's been battle-tested in several large projects and is
// production-ready.
//
// A tutorial is available at https://github.com/charmbracelet/bubbletea/tree/master/tutorials
//
// Example programs can be found at https://github.com/charmbracelet/bubbletea/tree/master/examples
package tea

import (
	"context"
	"errors"
	"fmt"
	"io"
	"os"
	"os/signal"
	"runtime/debug"
	"sync"
	"syscall"

	"github.com/containerd/console"
	isatty "github.com/mattn/go-isatty"
	"github.com/muesli/cancelreader"
	"github.com/muesli/termenv"
	"golang.org/x/sync/errgroup"
)

// ErrProgramKilled is returned by [Program.Run] when the program got killed.
var ErrProgramKilled = errors.New("program was killed")

// Msg contain data from the result of a IO operation. Msgs trigger the update
// function and, henceforth, the UI.
type Msg interface{}

// Model contains the program's state as well as its core functions.
type Model interface {
	// Init is the first function that will be called. It returns an optional
	// initial command. To not perform an initial command return nil.
	Init() Cmd

	// Update is called when a message is received. Use it to inspect messages
	// and, in response, update the model and/or send a command.
	Update(Msg) (Model, Cmd)

	// View renders the program's UI, which is just a string. The view is
	// rendered after every Update.
	View() string
}

// Cmd is an IO operation that returns a message when it's complete. If it's
// nil it's considered a no-op. Use it for things like HTTP requests, timers,
// saving and loading from disk, and so on.
//
// Note that there's almost never a reason to use a command to send a message
// to another part of your program. That can almost always be done in the
// update function.
type Cmd func() Msg

type handlers []chan struct{}

// Options to customize the program during its initialization. These are
// generally set with ProgramOptions.
//
// The options here are treated as bits.
type startupOptions byte

func (s startupOptions) has(option startupOptions) bool {
	return s&option != 0
}

const (
	withAltScreen startupOptions = 1 << iota
	withMouseCellMotion
	withMouseAllMotion
	withInputTTY
	withCustomInput
	withANSICompressor
	withoutSignalHandler

	// Catching panics is incredibly useful for restoring the terminal to a
	// usable state after a panic occurs. When this is set, Bubble Tea will
	// recover from panics, print the stack trace, and disable raw mode. This
	// feature is on by default.
	withoutCatchPanics
)

// Program is a terminal user interface.
type Program struct {
	initialModel Model

	// Configuration options that will set as the program is initializing,
	// treated as bits. These options can be set via various ProgramOptions.
	startupOptions startupOptions

	ctx    context.Context
	cancel context.CancelFunc

	msgs     chan Msg
	errs     chan error
	finished chan struct{}

	// where to send output, this will usually be os.Stdout.
	output        *termenv.Output
	restoreOutput func() error
	renderer      renderer

	// where to read inputs from, this will usually be os.Stdin.
	input        io.Reader
	cancelReader cancelreader.CancelReader
	readLoopDone chan struct{}
	console      console.Console

	// was the altscreen active before releasing the terminal?
	altScreenWasActive bool
	ignoreSignals      bool

	// Stores the original reference to stdin for cases where input is not a
	// TTY on windows and we've automatically opened CONIN$ to receive input.
	// When the program exits this will be restored.
	//
	// Lint ignore note: the linter will find false positive on unix systems
	// as this value only comes into play on Windows, hence the ignore comment
	// below.
	windowsStdin *os.File //nolint:golint,structcheck,unused

	filter func(Model, Msg) Msg
}

// Quit is a special command that tells the Bubble Tea program to exit.
func Quit() Msg {
	return QuitMsg{}
}

// QuitMsg signals that the program should quit. You can send a QuitMsg with
// Quit.
type QuitMsg struct{}

// NewProgram creates a new Program.
func NewProgram(model Model, opts ...ProgramOption) *Program {
	p := &Program{
		initialModel: model,
		input:        os.Stdin,
		msgs:         make(chan Msg),
	}

	// Apply all options to the program.
	for _, opt := range opts {
		opt(p)
	}

	// A context can be provided with a ProgramOption, but if none was provided
	// we'll use the default background context.
	if p.ctx == nil {
		p.ctx = context.Background()
	}
	// Initialize context and teardown channel.
	p.ctx, p.cancel = context.WithCancel(p.ctx)

	// if no output was set, set it to stdout
	if p.output == nil {
		p.output = termenv.DefaultOutput()

		// cache detected color values
		termenv.WithColorCache(true)(p.output)
	}

	p.restoreOutput, _ = termenv.EnableVirtualTerminalProcessing(p.output)

	return p
}

func (p *Program) handleSignals() chan struct{} {
	ch := make(chan struct{})

	// Listen for SIGINT and SIGTERM.
	//
	// In most cases ^C will not send an interrupt because the terminal will be
	// in raw mode and ^C will be captured as a keystroke and sent along to
	// Program.Update as a KeyMsg. When input is not a TTY, however, ^C will be
	// caught here.
	//
	// SIGTERM is sent by unix utilities (like kill) to terminate a process.
	go func() {
		sig := make(chan os.Signal, 1)
		signal.Notify(sig, syscall.SIGINT, syscall.SIGTERM)
		defer func() {
			signal.Stop(sig)
			close(ch)
		}()

		for {
			select {
			case <-p.ctx.Done():
				return

			case <-sig:
				if !p.ignoreSignals {
					p.msgs <- QuitMsg{}
					return
				}
			}
		}
	}()

	return ch
}

// handleResize handles terminal resize events.
func (p *Program) handleResize() chan struct{} {
	ch := make(chan struct{})

	if f, ok := p.output.TTY().(*os.File); ok && isatty.IsTerminal(f.Fd()) {
		// Get the initial terminal size and send it to the program.
		go p.checkResize()

		// Listen for window resizes.
		go p.listenForResize(ch)
	} else {
		close(ch)
	}

	return ch
}

// handleCommands runs commands in a goroutine and sends the result to the
// program's message channel.
func (p *Program) handleCommands(cmds chan Cmd) chan struct{} {
	ch := make(chan struct{})

	go func() {
		defer close(ch)

		for {
			select {
			case <-p.ctx.Done():
				return

			case cmd := <-cmds:
				if cmd == nil {
					continue
				}

				// Don't wait on these goroutines, otherwise the shutdown
				// latency would get too large as a Cmd can run for some time
				// (e.g. tick commands that sleep for half a second). It's not
				// possible to cancel them so we'll have to leak the goroutine
				// until Cmd returns.
				go func() {
					msg := cmd() // this can be long.
					p.Send(msg)
				}()
			}
		}
	}()

	return ch
}

// eventLoop is the central message loop. It receives and handles the default
// Bubble Tea messages, update the model and triggers redraws.
func (p *Program) eventLoop(model Model, cmds chan Cmd) (Model, error) {
	for {
		select {
		case <-p.ctx.Done():
			return model, nil

		case err := <-p.errs:
			return model, err

		case msg := <-p.msgs:
			// Filter messages.
			if p.filter != nil {
				msg = p.filter(model, msg)
			}
			if msg == nil {
				continue
			}

			// Handle special internal messages.
			switch msg := msg.(type) {
			case QuitMsg:
				return model, nil

			case clearScreenMsg:
				p.renderer.clearScreen()

			case enterAltScreenMsg:
				p.renderer.enterAltScreen()

			case exitAltScreenMsg:
				p.renderer.exitAltScreen()

			case enableMouseCellMotionMsg:
				p.renderer.enableMouseCellMotion()

			case enableMouseAllMotionMsg:
				p.renderer.enableMouseAllMotion()

			case disableMouseMsg:
				p.renderer.disableMouseCellMotion()
				p.renderer.disableMouseAllMotion()

			case showCursorMsg:
				p.renderer.showCursor()

			case hideCursorMsg:
				p.renderer.hideCursor()

			case execMsg:
				// NB: this blocks.
				p.exec(msg.cmd, msg.fn)

			case BatchMsg:
				for _, cmd := range msg {
					cmds <- cmd
				}
				continue

			case sequenceMsg:
				go func() {
					// Execute commands one at a time, in order.
					for _, cmd := range msg {
						if cmd == nil {
							continue
						}

						msg := cmd()
						if batchMsg, ok := msg.(BatchMsg); ok {
							g, _ := errgroup.WithContext(p.ctx)
							for _, cmd := range batchMsg {
								cmd := cmd
								g.Go(func() error {
									p.Send(cmd())
									return nil
								})
							}

							//nolint:errcheck
							g.Wait() // wait for all commands from batch msg to finish
							continue
						}

						p.Send(msg)
					}
				}()
			}

			// Process internal messages for the renderer.
			if r, ok := p.renderer.(*standardRenderer); ok {
				r.handleMessages(msg)
			}

			var cmd Cmd
			model, cmd = model.Update(msg) // run update
			cmds <- cmd                    // process command (if any)
			p.renderer.write(model.View()) // send view to renderer
		}
	}
}

// Run initializes the program and runs its event loops, blocking until it gets
// terminated by either [Program.Quit], [Program.Kill], or its signal handler.
// Returns the final model.
func (p *Program) Run() (Model, error) {
	handlers := handlers{}
	cmds := make(chan Cmd)
	p.errs = make(chan error)
	p.finished = make(chan struct{}, 1)

	defer p.cancel()

	switch {
	case p.startupOptions.has(withInputTTY):
		// Open a new TTY, by request
		f, err := openInputTTY()
		if err != nil {
			return p.initialModel, err
		}
		defer f.Close() //nolint:errcheck
		p.input = f

	case !p.startupOptions.has(withCustomInput):
		// If the user hasn't set a custom input, and input's not a terminal,
		// open a TTY so we can capture input as normal. This will allow things
		// to "just work" in cases where data was piped or redirected into this
		// application.
		f, isFile := p.input.(*os.File)
		if !isFile {
			break
		}
		if isatty.IsTerminal(f.Fd()) {
			break
		}

		f, err := openInputTTY()
		if err != nil {
			return p.initialModel, err
		}
		defer f.Close() //nolint:errcheck
		p.input = f
	}

	// Handle signals.
	if !p.startupOptions.has(withoutSignalHandler) {
		handlers.add(p.handleSignals())
	}

	// Recover from panics.
	if !p.startupOptions.has(withoutCatchPanics) {
		defer func() {
			if r := recover(); r != nil {
				p.shutdown(true)
				fmt.Printf("Caught panic:\n\n%s\n\nRestoring terminal...\n\n", r)
				debug.PrintStack()
				return
			}
		}()
	}

	// If no renderer is set use the standard one.
	if p.renderer == nil {
		p.renderer = newRenderer(p.output, p.startupOptions.has(withANSICompressor))
	}

	// Check if output is a TTY before entering raw mode, hiding the cursor and
	// so on.
	if err := p.initTerminal(); err != nil {
		return p.initialModel, err
	}

	// Honor program startup options.
	if p.startupOptions&withAltScreen != 0 {
		p.renderer.enterAltScreen()
	}
	if p.startupOptions&withMouseCellMotion != 0 {
		p.renderer.enableMouseCellMotion()
	} else if p.startupOptions&withMouseAllMotion != 0 {
		p.renderer.enableMouseAllMotion()
	}

	// Initialize the program.
	model := p.initialModel
	if initCmd := model.Init(); initCmd != nil {
		ch := make(chan struct{})
		handlers.add(ch)

		go func() {
			defer close(ch)

			select {
			case cmds <- initCmd:
			case <-p.ctx.Done():
			}
		}()
	}

	// Start the renderer.
	p.renderer.start()

	// Render the initial view.
	p.renderer.write(model.View())

	// Subscribe to user input.
	if p.input != nil {
		if err := p.initCancelReader(); err != nil {
			return model, err
		}
	}

	// Handle resize events.
	handlers.add(p.handleResize())

	// Process commands.
	handlers.add(p.handleCommands(cmds))

	// Run event loop, handle updates and draw.
	model, err := p.eventLoop(model, cmds)
	killed := p.ctx.Err() != nil
	if killed {
		err = ErrProgramKilled
	} else {
		// Ensure we rendered the final state of the model.
		p.renderer.write(model.View())
	}

	// Tear down.
	p.cancel()

	// Check if the cancel reader has been setup before waiting and closing.
	if p.cancelReader != nil {
		// Wait for input loop to finish.
		if p.cancelReader.Cancel() {
			p.waitForReadLoop()
		}
		_ = p.cancelReader.Close()
	}

	// Wait for all handlers to finish.
	handlers.shutdown()

	// Restore terminal state.
	p.shutdown(killed)

	return model, err
}

// StartReturningModel initializes the program and runs its event loops,
// blocking until it gets terminated by either [Program.Quit], [Program.Kill],
// or its signal handler. Returns the final model.
//
// Deprecated: please use [Program.Run] instead.
func (p *Program) StartReturningModel() (Model, error) {
	return p.Run()
}

// Start initializes the program and runs its event loops, blocking until it
// gets terminated by either [Program.Quit], [Program.Kill], or its signal
// handler.
//
// Deprecated: please use [Program.Run] instead.
func (p *Program) Start() error {
	_, err := p.Run()
	return err
}

// Send sends a message to the main update function, effectively allowing
// messages to be injected from outside the program for interoperability
// purposes.
//
// If the program hasn't started yet this will be a blocking operation.
// If the program has already been terminated this will be a no-op, so it's safe
// to send messages after the program has exited.
func (p *Program) Send(msg Msg) {
	select {
	case <-p.ctx.Done():
	case p.msgs <- msg:
	}
}

// Quit is a convenience function for quitting Bubble Tea programs. Use it
// when you need to shut down a Bubble Tea program from the outside.
//
// If you wish to quit from within a Bubble Tea program use the Quit command.
//
// If the program is not running this will be a no-op, so it's safe to call
// if the program is unstarted or has already exited.
func (p *Program) Quit() {
	p.Send(Quit())
}

// Kill stops the program immediately and restores the former terminal state.
// The final render that you would normally see when quitting will be skipped.
// [program.Run] returns a [ErrProgramKilled] error.
func (p *Program) Kill() {
	p.cancel()
}

<<<<<<< HEAD
// Wait waits/blocks until the underlying Program context is done.
func (p *Program) Wait() {
	<-p.ctx.Done()
=======
// Wait waits/blocks until the underlying Program finished shutting down.
func (p *Program) Wait() {
	<-p.finished
>>>>>>> 01c4fea6
}

// shutdown performs operations to free up resources and restore the terminal
// to its original state.
func (p *Program) shutdown(kill bool) {
	if p.renderer != nil {
		if kill {
			p.renderer.kill()
		} else {
			p.renderer.stop()
		}
	}

	_ = p.restoreTerminalState()
	if p.restoreOutput != nil {
		_ = p.restoreOutput()
	}
	p.finished <- struct{}{}
}

// ReleaseTerminal restores the original terminal state and cancels the input
// reader. You can return control to the Program with RestoreTerminal.
func (p *Program) ReleaseTerminal() error {
	p.ignoreSignals = true
	p.cancelReader.Cancel()
	p.waitForReadLoop()

	if p.renderer != nil {
		p.renderer.stop()
	}

	p.altScreenWasActive = p.renderer.altScreen()
	return p.restoreTerminalState()
}

// RestoreTerminal reinitializes the Program's input reader, restores the
// terminal to the former state when the program was running, and repaints.
// Use it to reinitialize a Program after running ReleaseTerminal.
func (p *Program) RestoreTerminal() error {
	p.ignoreSignals = false

	if err := p.initTerminal(); err != nil {
		return err
	}
	if err := p.initCancelReader(); err != nil {
		return err
	}

	if p.altScreenWasActive {
		p.renderer.enterAltScreen()
	} else {
		// entering alt screen already causes a repaint.
		go p.Send(repaintMsg{})
	}
	if p.renderer != nil {
		p.renderer.start()
	}

	// If the output is a terminal, it may have been resized while another
	// process was at the foreground, in which case we may not have received
	// SIGWINCH. Detect any size change now and propagate the new size as
	// needed.
	go p.checkResize()

	return nil
}

// Println prints above the Program. This output is unmanaged by the program
// and will persist across renders by the Program.
//
// If the altscreen is active no output will be printed.
func (p *Program) Println(args ...interface{}) {
	p.msgs <- printLineMessage{
		messageBody: fmt.Sprint(args...),
	}
}

// Printf prints above the Program. It takes a format template followed by
// values similar to fmt.Printf. This output is unmanaged by the program and
// will persist across renders by the Program.
//
// Unlike fmt.Printf (but similar to log.Printf) the message will be print on
// its own line.
//
// If the altscreen is active no output will be printed.
func (p *Program) Printf(template string, args ...interface{}) {
	p.msgs <- printLineMessage{
		messageBody: fmt.Sprintf(template, args...),
	}
}

// Adds a handler to the list of handlers. We wait for all handlers to terminate
// gracefully on shutdown.
func (h *handlers) add(ch chan struct{}) {
	*h = append(*h, ch)
}

// Shutdown waits for all handlers to terminate.
func (h handlers) shutdown() {
	var wg sync.WaitGroup
	for _, ch := range h {
		wg.Add(1)
		go func(ch chan struct{}) {
			<-ch
			wg.Done()
		}(ch)
	}
	wg.Wait()
}<|MERGE_RESOLUTION|>--- conflicted
+++ resolved
@@ -557,15 +557,9 @@
 	p.cancel()
 }
 
-<<<<<<< HEAD
-// Wait waits/blocks until the underlying Program context is done.
-func (p *Program) Wait() {
-	<-p.ctx.Done()
-=======
 // Wait waits/blocks until the underlying Program finished shutting down.
 func (p *Program) Wait() {
 	<-p.finished
->>>>>>> 01c4fea6
 }
 
 // shutdown performs operations to free up resources and restore the terminal
