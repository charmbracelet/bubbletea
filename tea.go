--- conflicted
+++ resolved
@@ -286,13 +286,8 @@
 		initialModel: model,
 		msgs:         make(chan Msg),
 		rendererDone: make(chan struct{}),
-<<<<<<< HEAD
-		modes:        make(map[ansi.DECMode]bool),
-		exp:          experimentalOptions{},
 		keyboardc:    make(chan struct{}),
-=======
 		modes:        ansi.Modes{},
->>>>>>> 43a5b4dd
 	}
 
 	// Apply all options to the program.
