--- conflicted
+++ resolved
@@ -661,18 +661,6 @@
 				p.execute(ansi.SetPrimaryClipboard(string(msg)))
 
 			case setBackgroundColorMsg:
-<<<<<<< HEAD
-				p.renderer.setBackgroundColor(msg.Color)
-				p.lastBgColor = msg.Color
-
-			case setForegroundColorMsg:
-				p.renderer.setForegroundColor(msg.Color)
-				p.lastFgColor = msg.Color
-
-			case setCursorColorMsg:
-				p.renderer.setCursorColor(msg.Color)
-				p.lastCursorColor = msg.Color
-=======
 				if msg.Color != nil {
 					c, ok := colorful.MakeColor(msg.Color)
 					if ok {
@@ -681,7 +669,7 @@
 				} else {
 					p.execute(ansi.ResetBackgroundColor)
 				}
-				p.setBg = msg.Color
+				p.lastBgColor = msg.Color
 
 			case setForegroundColorMsg:
 				if msg.Color != nil {
@@ -692,7 +680,7 @@
 				} else {
 					p.execute(ansi.ResetForegroundColor)
 				}
-				p.setFg = msg.Color
+				p.lastFgColor = msg.Color
 
 			case setCursorColorMsg:
 				if msg.Color != nil {
@@ -703,8 +691,7 @@
 				} else {
 					p.execute(ansi.ResetCursorColor)
 				}
-				p.setCc = msg.Color
->>>>>>> abe6d212
+				p.lastCursorColor = msg.Color
 
 			case backgroundColorMsg:
 				p.execute(ansi.RequestBackgroundColor)
