// Package tea provides a framework for building rich terminal user interfaces
// based on the paradigms of The Elm Architecture. It's well-suited for simple
// and complex terminal applications, either inline, full-window, or a mix of
// both. It's been battle-tested in several large projects and is
// production-ready.
//
// A tutorial is available at https://github.com/charmbracelet/bubbletea/tree/master/tutorials
//
// Example programs can be found at https://github.com/charmbracelet/bubbletea/tree/master/examples
package tea

import (
	"bytes"
	"context"
	"errors"
	"fmt"
	"image/color"
	"io"
	"log"
	"os"
	"os/signal"
	"runtime/debug"
	"strconv"
	"strings"
	"sync"
	"sync/atomic"
	"syscall"
	"time"

	"github.com/charmbracelet/colorprofile"
	uv "github.com/charmbracelet/ultraviolet"
	"github.com/charmbracelet/x/ansi"
	"github.com/charmbracelet/x/term"
<<<<<<< HEAD
	"github.com/lucasb-eyer/go-colorful"
	"golang.org/x/sync/errgroup"
=======
	"github.com/muesli/cancelreader"
>>>>>>> 2a50aab4
)

// ErrProgramPanic is returned by [Program.Run] when the program recovers from a panic.
var ErrProgramPanic = errors.New("program experienced a panic")

// ErrProgramKilled is returned by [Program.Run] when the program gets killed.
var ErrProgramKilled = errors.New("program was killed")

// ErrInterrupted is returned by [Program.Run] when the program get a SIGINT
// signal, or when it receives a [InterruptMsg].
var ErrInterrupted = errors.New("program was interrupted")

// Msg contain data from the result of a IO operation. Msgs trigger the update
// function and, henceforth, the UI.
type Msg = uv.Event

// Model contains the program's state as well as its core functions.
type Model interface {
	// Init is the first function that will be called. It returns an optional
	// initial command. To not perform an initial command return nil.
	Init() Cmd

	// Update is called when a message is received. Use it to inspect messages
	// and, in response, update the model and/or send a command.
	Update(Msg) (Model, Cmd)
}

// ViewModel is an optional interface that can be implemented by the main model
// to provide a view. If the main model does not implement a view interface,
// the program won't render anything.
type ViewModel interface {
	// View renders the program's UI, which is just a string. The view is
	// rendered after every Update.
	View() string
}

// ViewableModel is an optional interface that can be implemented by the main
// model to provide a view that can be composed of multiple layers. If the
// main model does not implement a view interface, the program won't render
// anything.
type ViewableModel interface {
	// View returns a [View] that contains the layers to be rendered. The
	// layers are rendered based on their z-index, with the lowest z-index
	// rendered first and the highest z-index rendered last. If some layers
	// have the same z-index, they are rendered in the order they were added to
	// the view.
	// The cursor is optional, if it's nil the cursor will be hidden.
	View() View
}

// Buffer represents a terminal cell buffer that defines the current state of
// the terminal screen.
type Buffer = uv.Buffer

// Screen represents a read writable canvas that can be used to render
// components on the terminal screen.
type Screen = uv.Screen

// Rectangle represents a rectangular area with two points: the top left corner
// and the bottom right corner. It is used to define the area where components
// will be rendered on the terminal screen.
type Rectangle = uv.Rectangle

// Layer represents a drawable component on a [Screen].
type Layer interface {
	// Draw renders the component on the given [Screen] within the specified
	// [Rectangle]. The component should draw itself within the bounds of the
	// rectangle, which is defined by the top left corner (x0, y0) and the
	// bottom right corner (x1, y1).
	Draw(s Screen, r Rectangle)
}

// Hittable is an interface that can be implemented by a [Layer] to test
// whether a layer was hit by a mouse event.
type Hittable interface {
	// Hit tests the layer against the given position. If the position is
	// inside the layer, it returns the layer ID that was hit. If no
	// layer was hit, it returns an empty string.
	Hit(x, y int) string
}

// NewView is a helper function to create a new [View] with the given string or
// [Layer].
func NewView(s any) View {
	var view View
	switch v := s.(type) {
	case string:
		view.Layer = uv.NewStyledString(v)
	case fmt.Stringer:
		view.Layer = uv.NewStyledString(v.String())
	case Layer:
		view.Layer = v
	default:
		view.Layer = uv.NewStyledString(fmt.Sprintf("%v", v))
	}
	return view
}

// View represents a terminal view that can be composed of multiple layers.
// It can also contain a cursor that will be rendered on top of the layers.
type View struct {
	Layer           Layer
	Cursor          *Cursor
	BackgroundColor color.Color
	ForegroundColor color.Color
	WindowTitle     string
}

// Cursor represents a cursor on the terminal screen.
type Cursor struct {
	// Position is a [Position] that determines the cursor's position on the
	// screen relative to the top left corner of the frame.
	Position

	// Color is a [color.Color] that determines the cursor's color.
	Color color.Color

	// Shape is a [CursorShape] that determines the cursor's shape.
	Shape CursorShape

	// Blink is a boolean that determines whether the cursor should blink.
	Blink bool
}

// NewCursor returns a new cursor with the default settings and the given
// position.
func NewCursor(x, y int) *Cursor {
	return &Cursor{
		Position: Position{X: x, Y: y},
		Color:    nil,
		Shape:    CursorBlock,
		Blink:    true,
	}
}

// CursorModel is an optional interface that can be implemented by the main
// model to provide a view that manages the cursor. If the main model does not
// implement a view interface, the program won't render anything.
type CursorModel interface {
	// View renders the program's UI, which is just a string. The view is
	// rendered after every Update. The cursor is optional, if it's nil the
	// cursor will be hidden.
	// Use [NewCursor] to quickly create a cursor for a given position with
	// default styles.
	View() (string, *Cursor)
}

// Cmd is an IO operation that returns a message when it's complete. If it's
// nil it's considered a no-op. Use it for things like HTTP requests, timers,
// saving and loading from disk, and so on.
//
// Note that there's almost never a reason to use a command to send a message
// to another part of your program. That can almost always be done in the
// update function.
type Cmd func() Msg

type inputType int

const (
	defaultInput inputType = iota
	ttyInput
	customInput
)

// String implements the stringer interface for [inputType]. It is intended to
// be used in testing.
func (i inputType) String() string {
	return [...]string{
		"default input",
		"tty input",
		"custom input",
	}[i]
}

// Options to customize the program during its initialization. These are
// generally set with ProgramOptions.
//
// The options here are treated as bits.
type startupOptions int16

func (s startupOptions) has(option startupOptions) bool {
	return s&option != 0
}

const (
	withAltScreen startupOptions = 1 << iota
	withMouseCellMotion
	withMouseAllMotion
	withoutSignalHandler
	// Catching panics is incredibly useful for restoring the terminal to a
	// usable state after a panic occurs. When this is set, Bubble Tea will
	// recover from panics, print the stack trace, and disable raw mode. This
	// feature is on by default.
	withoutCatchPanics
	withoutBracketedPaste
	withReportFocus
	withKittyKeyboard
	withModifyOtherKeys
	withWindowsInputMode
	withColorProfile
	withGraphemeClustering
	withoutKeyEnhancements
)

// channelHandlers manages the series of channels returned by various processes.
// It allows us to wait for those processes to terminate before exiting the
// program.
type channelHandlers struct {
	handlers []chan struct{}
	mu       sync.RWMutex
}

// Adds a channel to the list of handlers. We wait for all handlers to terminate
// gracefully on shutdown.
func (h *channelHandlers) add(ch chan struct{}) {
	h.mu.Lock()
	h.handlers = append(h.handlers, ch)
	h.mu.Unlock()
}

// shutdown waits for all handlers to terminate.
func (h *channelHandlers) shutdown() {
	var wg sync.WaitGroup

	h.mu.RLock()
	defer h.mu.RUnlock()

	for _, ch := range h.handlers {
		wg.Add(1)
		go func(ch chan struct{}) {
			<-ch
			wg.Done()
		}(ch)
	}
	wg.Wait()
}

// Program is a terminal user interface.
type Program struct {
	initialModel Model

	// handlers is a list of channels that need to be waited on before the
	// program can exit.
	handlers channelHandlers

	// Configuration options that will set as the program is initializing,
	// treated as bits. These options can be set via various ProgramOptions.
	startupOptions startupOptions

	// startupTitle is the title that will be set on the terminal when the
	// program starts.
	startupTitle string

	inputType inputType

	// externalCtx is a context that was passed in via WithContext, otherwise defaulting
	// to ctx.Background() (in case it was not), the internal context is derived from it.
	externalCtx context.Context

	// ctx is the programs's internal context for signalling internal teardown.
	// It is built and derived from the externalCtx in NewProgram().
	ctx    context.Context
	cancel context.CancelFunc

	msgs         chan Msg
	errs         chan error
	finished     chan struct{}
	shutdownOnce sync.Once

	profile colorprofile.Profile // the terminal color profile

	// where to send output, this will usually be os.Stdout.
	output    io.Writer
	outputBuf bytes.Buffer // buffer used to queue commands to be sent to the output

	// ttyOutput is null if output is not a TTY.
	ttyOutput           term.File
	previousOutputState *term.State
	renderer            renderer

	// the environment variables for the program, defaults to os.Environ().
	environ uv.Environ
	// the program's logger for debugging.
	logger uv.Logger

	// where to read inputs from, this will usually be os.Stdin.
	input io.Reader
	// ttyInput is null if input is not a TTY.
	ttyInput              term.File
	previousTtyInputState *term.State
	inputReader           *uv.TerminalReader
	readLoopDone          chan struct{}
	mouseMode             bool // indicates whether we should enable mouse on Windows

	// modes keeps track of terminal modes that have been enabled or disabled.
	modes         ansi.Modes
	ignoreSignals uint32

	filter func(Model, Msg) Msg

	// fps is the frames per second we should set on the renderer, if
	// applicable,
	fps int

	// ticker is the ticker that will be used to write to the renderer.
	ticker *time.Ticker

	// once is used to stop the renderer.
	once sync.Once

	// rendererDone is used to stop the renderer.
	rendererDone chan struct{}

	// stores the requested keyboard enhancements.
	requestedEnhancements KeyboardEnhancements
	// activeEnhancements stores the active keyboard enhancements read from the
	// terminal.
	activeEnhancements KeyboardEnhancements

	// When a program is suspended, the terminal state is saved and the program
	// is paused. This saves the terminal colors state so they can be restored
	// when the program is resumed.
	setBg, setFg, setCc                       color.Color
	lastBgColor, lastFgColor, lastCursorColor color.Color
	lastWindowTitle                           string

	// Initial window size. Mainly used for testing.
	width, height int

	// whether to use hard tabs to optimize cursor movements
	useHardTabs bool
	// whether to use backspace to optimize cursor movements
	useBackspace bool
}

// Quit is a special command that tells the Bubble Tea program to exit.
func Quit() Msg {
	return QuitMsg{}
}

// QuitMsg signals that the program should quit. You can send a [QuitMsg] with
// [Quit].
type QuitMsg struct{}

// Suspend is a special command that tells the Bubble Tea program to suspend.
func Suspend() Msg {
	return SuspendMsg{}
}

// SuspendMsg signals the program should suspend.
// This usually happens when ctrl+z is pressed on common programs, but since
// bubbletea puts the terminal in raw mode, we need to handle it in a
// per-program basis.
//
// You can send this message with [Suspend()].
type SuspendMsg struct{}

// ResumeMsg can be listen to do something once a program is resumed back
// from a suspend state.
type ResumeMsg struct{}

// InterruptMsg signals the program should suspend.
// This usually happens when ctrl+c is pressed on common programs, but since
// bubbletea puts the terminal in raw mode, we need to handle it in a
// per-program basis.
//
// You can send this message with [Interrupt()].
type InterruptMsg struct{}

// Interrupt is a special command that tells the Bubble Tea program to
// interrupt.
func Interrupt() Msg {
	return InterruptMsg{}
}

// NewProgram creates a new Program.
func NewProgram(model Model, opts ...ProgramOption) *Program {
	p := &Program{
		initialModel: model,
		msgs:         make(chan Msg),
		rendererDone: make(chan struct{}),
		modes:        ansi.Modes{},
	}

	// Apply all options to the program.
	for _, opt := range opts {
		opt(p)
	}

	// A context can be provided with a ProgramOption, but if none was provided
	// we'll use the default background context.
	if p.externalCtx == nil {
		p.externalCtx = context.Background()
	}
	// Initialize context and teardown channel.
	p.ctx, p.cancel = context.WithCancel(p.externalCtx)

	// if no output was set, set it to stdout
	if p.output == nil {
		p.output = os.Stdout
	}

	// if no environment was set, set it to os.Environ()
	if p.environ == nil {
		p.environ = os.Environ()
	}

	if p.fps < 1 {
		p.fps = defaultFPS
	} else if p.fps > maxFPS {
		p.fps = maxFPS
	}

	tracePath, traceOk := os.LookupEnv("TEA_TRACE")
	if traceOk && len(tracePath) > 0 {
		// We have a trace filepath.
		if f, err := os.OpenFile(tracePath, os.O_RDWR|os.O_CREATE|os.O_APPEND, 0o600); err == nil {
			p.logger = log.New(f, "bubbletea: ", log.LstdFlags|log.Lshortfile)
		}
	}

	return p
}

func (p *Program) handleSignals() chan struct{} {
	ch := make(chan struct{})

	// Listen for SIGINT and SIGTERM.
	//
	// In most cases ^C will not send an interrupt because the terminal will be
	// in raw mode and ^C will be captured as a keystroke and sent along to
	// Program.Update as a KeyMsg. When input is not a TTY, however, ^C will be
	// caught here.
	//
	// SIGTERM is sent by unix utilities (like kill) to terminate a process.
	go func() {
		sig := make(chan os.Signal, 1)
		signal.Notify(sig, syscall.SIGINT, syscall.SIGTERM)
		defer func() {
			signal.Stop(sig)
			close(ch)
		}()

		for {
			select {
			case <-p.ctx.Done():
				return

			case s := <-sig:
				if atomic.LoadUint32(&p.ignoreSignals) == 0 {
					switch s {
					case syscall.SIGINT:
						p.msgs <- InterruptMsg{}
					default:
						p.msgs <- QuitMsg{}
					}
					return
				}
			}
		}
	}()

	return ch
}

// handleResize handles terminal resize events.
func (p *Program) handleResize() chan struct{} {
	ch := make(chan struct{})

	if p.ttyOutput != nil {
		// Listen for window resizes.
		go p.listenForResize(ch)
	} else {
		close(ch)
	}

	return ch
}

// handleCommands runs commands in a goroutine and sends the result to the
// program's message channel.
func (p *Program) handleCommands(cmds chan Cmd) chan struct{} {
	ch := make(chan struct{})

	go func() {
		defer close(ch)

		for {
			select {
			case <-p.ctx.Done():
				return

			case cmd := <-cmds:
				if cmd == nil {
					continue
				}

				// Don't wait on these goroutines, otherwise the shutdown
				// latency would get too large as a Cmd can run for some time
				// (e.g. tick commands that sleep for half a second). It's not
				// possible to cancel them so we'll have to leak the goroutine
				// until Cmd returns.
				go func() {
					// Recover from panics.
					if !p.startupOptions.has(withoutCatchPanics) {
						defer func() {
							if r := recover(); r != nil {
								p.recoverFromPanic(r)
							}
						}()
					}

					msg := cmd() // this can be long.
					p.Send(msg)
				}()
			}
		}
	}()

	return ch
}

// eventLoop is the central message loop. It receives and handles the default
// Bubble Tea messages, update the model and triggers redraws.
func (p *Program) eventLoop(model Model, cmds chan Cmd) (Model, error) {
	for {
		select {
		case <-p.ctx.Done():
			return model, nil

		case err := <-p.errs:
			return model, err

		case msg := <-p.msgs:
			msg = p.translateInputEvent(msg)

			// Filter messages.
			if p.filter != nil {
				msg = p.filter(model, msg)
			}
			if msg == nil {
				continue
			}

			// Handle special internal messages.
			switch msg := msg.(type) {
			case QuitMsg:
				return model, nil

			case InterruptMsg:
				return model, ErrInterrupted

			case SuspendMsg:
				if suspendSupported {
					p.suspend()
				}

			case CapabilityMsg:
				switch msg {
				case "RGB", "Tc":
					if p.profile != colorprofile.TrueColor {
						p.profile = colorprofile.TrueColor
						go p.Send(ColorProfileMsg{p.profile})
					}
				}

			case MouseMsg:
				for _, m := range p.renderer.hit(msg) {
					go p.Send(m) // send hit messages
				}

			case modeReportMsg:
				switch msg.Mode {
				case ansi.GraphemeClusteringMode:
					// 1 means mode is set (see DECRPM).
					p.modes[ansi.GraphemeClusteringMode] = msg.Value
				}

			case enableModeMsg:
				mode := p.modes.Get(msg.Mode)
				if mode.IsSet() {
					break
				}

				p.modes.Set(msg.Mode)

				switch msg.Mode {
				case ansi.AltScreenSaveCursorMode:
					p.renderer.enterAltScreen()
					// Main and alternate screen have their own Kitty keyboard
					// stack. We need to request keyboard enhancements again
					// when entering/exiting the alternate screen.
					p.requestKeyboardEnhancements()
				case ansi.TextCursorEnableMode:
					p.renderer.showCursor()
				case ansi.GraphemeClusteringMode:
					// We store the state of grapheme clustering after we enable it
					// and get a response in the eventLoop.
					p.execute(ansi.SetGraphemeClusteringMode + ansi.RequestGraphemeClusteringMode)
				default:
					p.execute(ansi.SetMode(msg.Mode))
				}

			case disableModeMsg:
				mode := p.modes.Get(msg.Mode)
				if mode.IsReset() {
					break
				}

				p.modes.Reset(msg.Mode)

				switch msg.Mode {
				case ansi.AltScreenSaveCursorMode:
					p.renderer.exitAltScreen()
					// Main and alternate screen have their own Kitty keyboard
					// stack. We need to request keyboard enhancements again
					// when entering/exiting the alternate screen.
					p.requestKeyboardEnhancements()
				case ansi.TextCursorEnableMode:
					p.renderer.hideCursor()
				default:
					p.execute(ansi.ResetMode(msg.Mode))
				}

			case enableMouseCellMotionMsg:
				p.enableMouse(false)

			case enableMouseAllMotionMsg:
				p.enableMouse(true)

			case disableMouseMotionMsg:
				p.disableMouse()

			case readClipboardMsg:
				p.execute(ansi.RequestSystemClipboard)

			case setClipboardMsg:
				p.execute(ansi.SetSystemClipboard(string(msg)))

			case readPrimaryClipboardMsg:
				p.execute(ansi.RequestPrimaryClipboard)

			case setPrimaryClipboardMsg:
				p.execute(ansi.SetPrimaryClipboard(string(msg)))

			case setBackgroundColorMsg:
				// The renderer handles flushing the color to the terminal.
				p.lastBgColor = msg.Color

			case setForegroundColorMsg:
				// The renderer handles flushing the color to the terminal.
				p.lastFgColor = msg.Color

			case setCursorColorMsg:
				// The renderer handles flushing the color to the terminal.
				p.lastCursorColor = msg.Color

			case backgroundColorMsg:
				p.execute(ansi.RequestBackgroundColor)

			case foregroundColorMsg:
				p.execute(ansi.RequestForegroundColor)

			case cursorColorMsg:
				p.execute(ansi.RequestCursorColor)

			case KeyboardEnhancementsMsg:
				p.activeEnhancements.kittyFlags = msg.kittyFlags
				p.activeEnhancements.modifyOtherKeys = msg.modifyOtherKeys

			case enableKeyboardEnhancementsMsg:
				if p.startupOptions.has(withoutKeyEnhancements) {
					break
				}

				if isWindows() {
					// We use the Windows Console API which supports keyboard
					// enhancements.
					// Send an empty message to tell the user we support
					// keyboard enhancements on Windows.
					go p.Send(KeyboardEnhancementsMsg{})
					break
				}

				var ke KeyboardEnhancements
				for _, e := range msg {
					e(&ke)
				}

				p.requestedEnhancements.kittyFlags |= ke.kittyFlags
				if ke.modifyOtherKeys > p.requestedEnhancements.modifyOtherKeys {
					p.requestedEnhancements.modifyOtherKeys = ke.modifyOtherKeys
				}

				p.requestKeyboardEnhancements()

			case disableKeyboardEnhancementsMsg:
				if p.startupOptions.has(withoutKeyEnhancements) {
					break
				}

				if isWindows() {
					// We use the Windows Console API which supports keyboard
					// enhancements.
					break
				}

				if p.activeEnhancements.modifyOtherKeys > 0 {
					p.execute(ansi.ResetModifyOtherKeys)
					p.activeEnhancements.modifyOtherKeys = 0
					p.requestedEnhancements.modifyOtherKeys = 0
				}
				if p.activeEnhancements.kittyFlags > 0 {
					p.execute(ansi.KittyKeyboard(0, 1))
					p.activeEnhancements.kittyFlags = 0
					p.requestedEnhancements.kittyFlags = 0
				}

			case execMsg:
				// NB: this blocks.
				p.exec(msg.cmd, msg.fn)

			case terminalVersion:
				p.execute(ansi.RequestNameVersion)

			case requestCapabilityMsg:
				p.execute(ansi.RequestTermcap(string(msg)))

			case BatchMsg:
				for _, cmd := range msg {
					if cmd == nil {
						continue
					}
					go p.Send(cmd())
				}
				continue

			case sequenceMsg:
				go func() {
					// Execute commands one at a time, in order.
					for _, cmd := range msg {
						if cmd == nil {
							continue
						}

<<<<<<< HEAD
						switch msg := cmd().(type) {
						case BatchMsg:
							g, _ := errgroup.WithContext(p.ctx)
							for _, cmd := range msg {
								g.Go(func() error {
=======
						msg := cmd()
						switch msg := msg.(type) {
						case BatchMsg:
							var wg sync.WaitGroup
							for _, cmd := range msg {
								if cmd == nil {
									continue
								}
								wg.Add(1)
								cmd := cmd
								go func() {
									defer wg.Done()
>>>>>>> 2a50aab4
									p.Send(cmd())
								}()
							}
<<<<<<< HEAD

							_ = g.Wait() // wait for all commands from batch msg to finish
							continue
						case sequenceMsg:
							for _, cmd := range msg {
=======
							wg.Wait()
						case sequenceMsg:
							for _, cmd := range msg {
								if cmd == nil {
									continue
								}
>>>>>>> 2a50aab4
								p.Send(cmd())
							}
						default:
							p.Send(msg)
						}
					}
				}()

			case setWindowTitleMsg:
				p.renderer.setWindowTitle(p.lastWindowTitle)
				p.lastWindowTitle = string(msg)

			case WindowSizeMsg:
				p.renderer.resize(msg.Width, msg.Height)

			case windowSizeMsg:
				go p.checkResize()

			case requestCursorPosMsg:
				p.execute(ansi.RequestCursorPositionReport)

			case RawMsg:
				p.execute(fmt.Sprint(msg.Msg))

			case printLineMessage:
				p.renderer.insertAbove(msg.messageBody)

			case repaintMsg:
				p.renderer.repaint()

			case clearScreenMsg:
				p.renderer.clearScreen()

			case ColorProfileMsg:
				p.renderer.setColorProfile(msg.Profile)
			}

			var cmd Cmd
			model, cmd = model.Update(msg) // run update

			select {
			case <-p.ctx.Done():
				return model, nil
			case cmds <- cmd: // process command (if any)
			}

			p.render(model) // render view
		}
	}
}

// hasView returns true if the model has a view.
func hasView(model Model) (ok bool) {
	switch model.(type) {
	case ViewModel, CursorModel, ViewableModel:
		ok = true
	}
	return
}

// render renders the given view to the renderer.
func (p *Program) render(model Model) {
	var view View
	switch model := model.(type) {
	case ViewModel, CursorModel:
		var frame string
		switch model := model.(type) {
		case ViewModel:
			frame = model.View()
		case CursorModel:
			frame, view.Cursor = model.View()
		}
		view.Layer = uv.NewStyledString(frame)
		view.BackgroundColor = p.lastBgColor
		view.ForegroundColor = p.lastFgColor
		view.WindowTitle = p.lastWindowTitle
		if view.Cursor != nil && p.lastCursorColor != nil {
			view.Cursor.Color = p.lastCursorColor
		}
	case ViewableModel:
		view = model.View()
	}
	if p.renderer != nil {
		p.renderer.render(view) // send view to renderer
	}
}

// Run initializes the program and runs its event loops, blocking until it gets
// terminated by either [Program.Quit], [Program.Kill], or its signal handler.
// Returns the final model.
func (p *Program) Run() (returnModel Model, returnErr error) {
	p.handlers = channelHandlers{}
	cmds := make(chan Cmd)
	p.errs = make(chan error, 1)

	p.finished = make(chan struct{})
	defer func() {
		close(p.finished)
	}()

	defer p.cancel()

	switch p.inputType {
	case defaultInput:
		p.input = os.Stdin

		// The user has not set a custom input, so we need to check whether or
		// not standard input is a terminal. If it's not, we open a new TTY for
		// input. This will allow things to "just work" in cases where data was
		// piped in or redirected to the application.
		//
		// To disable input entirely pass nil to the [WithInput] program option.
		f, isFile := p.input.(term.File)
		if !isFile {
			break
		}
		if term.IsTerminal(f.Fd()) {
			break
		}

		f, err := openInputTTY()
		if err != nil {
			return p.initialModel, err
		}
		defer f.Close() //nolint:errcheck
		p.input = f

	case ttyInput:
		// Open a new TTY, by request
		f, err := openInputTTY()
		if err != nil {
			return p.initialModel, err
		}
		defer f.Close() //nolint:errcheck
		p.input = f

	case customInput:
		// (There is nothing extra to do.)
	}

	// Handle signals.
	if !p.startupOptions.has(withoutSignalHandler) {
		p.handlers.add(p.handleSignals())
	}

	// Recover from panics.
	if !p.startupOptions.has(withoutCatchPanics) {
		defer func() {
			if r := recover(); r != nil {
				returnErr = fmt.Errorf("%w: %w", ErrProgramKilled, ErrProgramPanic)
				p.recoverFromPanic(r)
			}
		}()
	}

	// Check if output is a TTY before entering raw mode, hiding the cursor and
	// so on.
	if err := p.initTerminal(); err != nil {
		return p.initialModel, err
	}

	// Get the initial window size.
	resizeMsg := WindowSizeMsg{Width: p.width, Height: p.height}
	if p.ttyOutput != nil {
		// Set the initial size of the terminal.
		w, h, err := term.GetSize(p.ttyOutput.Fd())
		if err != nil {
			return p.initialModel, fmt.Errorf("bubbletea: error getting terminal size: %w", err)
		}

		resizeMsg.Width, resizeMsg.Height = w, h
	}

	if p.renderer == nil { //nolint:nestif
		if hasView(p.initialModel) {
			stdr, ok := os.LookupEnv("TEA_STANDARD_RENDERER")
			if has, _ := strconv.ParseBool(stdr); ok && has {
				p.renderer = newRenderer(p.output)
			} else {
				// If no renderer is set use the cursed one.
				p.renderer = newCursedRenderer(
					p.output,
					p.environ,
					resizeMsg.Width,
					resizeMsg.Height,
					p.useHardTabs,
					p.useBackspace,
					p.ttyInput == nil,
					p.logger,
				)
			}
		} else {
			// If the model has no view we don't need a renderer.
			p.renderer = &nilRenderer{}
		}
	}

	// Get the color profile and send it to the program.
	if !p.startupOptions.has(withColorProfile) {
		p.profile = colorprofile.Detect(p.output, p.environ)
	}

	// Set the color profile on the renderer and send it to the program.
	p.renderer.setColorProfile(p.profile)
	go p.Send(ColorProfileMsg{p.profile})

	// Send the initial size to the program.
	go p.Send(resizeMsg)
	p.renderer.resize(resizeMsg.Width, resizeMsg.Height)

	// Send the environment variables used by the program.
	go p.Send(EnvMsg(p.environ))

	// Init the input reader and initial model.
	model := p.initialModel
	if p.input != nil {
		if err := p.initInputReader(false); err != nil {
			return model, err
		}
	}

	// Hide the cursor before starting the renderer. This is handled by the
	// renderer so we don't need to write the sequence here.
	p.modes.Reset(ansi.TextCursorEnableMode)
	p.renderer.hideCursor()

	// Honor program startup options.
	if p.startupTitle != "" {
		p.execute(ansi.SetWindowTitle(p.startupTitle))
	}
	if p.startupOptions&withAltScreen != 0 {
		// Enter alternate screen mode. This is handled by the renderer so we
		// don't need to write the sequence here.
		p.modes.Set(ansi.AltScreenSaveCursorMode)
		p.renderer.enterAltScreen()
	}
	if p.startupOptions&withoutBracketedPaste == 0 {
		p.execute(ansi.SetBracketedPasteMode)
		p.modes.Set(ansi.BracketedPasteMode)
	}
	if p.startupOptions&withGraphemeClustering != 0 {
		p.execute(ansi.SetGraphemeClusteringMode)
		p.execute(ansi.RequestGraphemeClusteringMode)
		// We store the state of grapheme clustering after we query it and get
		// a response in the eventLoop.
	}

	// Enable mouse mode.
	cellMotion := p.startupOptions&withMouseCellMotion != 0
	allMotion := p.startupOptions&withMouseAllMotion != 0
	if cellMotion || allMotion {
		p.enableMouse(allMotion)
	}

	if p.startupOptions&withReportFocus != 0 {
		p.execute(ansi.SetFocusEventMode)
		p.modes.Set(ansi.FocusEventMode)
	}

	if !p.startupOptions.has(withoutKeyEnhancements) {
		if !isWindows() {
			// Enable unambiguous keys using whichever protocol the terminal prefer.
			p.requestedEnhancements.kittyFlags |= ansi.KittyDisambiguateEscapeCodes
			if p.requestedEnhancements.modifyOtherKeys == 0 {
				p.requestedEnhancements.modifyOtherKeys = 1 // mode 1
			}
			// We use the Windows Console API which supports keyboard
			// enhancements.
			p.requestKeyboardEnhancements()
		} else {
			// Send an empty message to tell the user we support
			// keyboard enhancements on Windows.
			go p.Send(KeyboardEnhancementsMsg{})
		}
	}

	// Start the renderer.
	p.startRenderer()

	// Initialize the program.
	initCmd := model.Init()
	if initCmd != nil {
		ch := make(chan struct{})
		p.handlers.add(ch)

		go func() {
			defer close(ch)

			select {
			case cmds <- initCmd:
			case <-p.ctx.Done():
			}
		}()
	}

	// Render the initial view.
	p.render(model)

	// Handle resize events.
	p.handlers.add(p.handleResize())

	// Process commands.
	p.handlers.add(p.handleCommands(cmds))

	// Run event loop, handle updates and draw.
	var err error
	model, err = p.eventLoop(model, cmds)

	if err == nil && len(p.errs) > 0 {
		err = <-p.errs // Drain a leftover error in case eventLoop crashed.
	}

	killed := p.externalCtx.Err() != nil || p.ctx.Err() != nil || err != nil
	if killed {
		if err == nil && p.externalCtx.Err() != nil {
			// Return also as context error the cancellation of an external context.
			// This is the context the user knows about and should be able to act on.
			err = fmt.Errorf("%w: %w", ErrProgramKilled, p.externalCtx.Err())
		} else if err == nil && p.ctx.Err() != nil {
			// Return only that the program was killed (not the internal mechanism).
			// The user does not know or need to care about the internal program context.
			err = ErrProgramKilled
		} else {
			// Return that the program was killed and also the error that caused it.
			err = fmt.Errorf("%w: %w", ErrProgramKilled, err)
		}
	} else {
		// Graceful shutdown of the program (not killed):
		// Ensure we rendered the final state of the model.
		p.render(model)
	}

	// Restore terminal state.
	p.shutdown(killed)

	return model, err
}

// Send sends a message to the main update function, effectively allowing
// messages to be injected from outside the program for interoperability
// purposes.
//
// If the program hasn't started yet this will be a blocking operation.
// If the program has already been terminated this will be a no-op, so it's safe
// to send messages after the program has exited.
func (p *Program) Send(msg Msg) {
	select {
	case <-p.ctx.Done():
	case p.msgs <- msg:
	}
}

// Quit is a convenience function for quitting Bubble Tea programs. Use it
// when you need to shut down a Bubble Tea program from the outside.
//
// If you wish to quit from within a Bubble Tea program use the Quit command.
//
// If the program is not running this will be a no-op, so it's safe to call
// if the program is unstarted or has already exited.
func (p *Program) Quit() {
	p.Send(Quit())
}

// Kill stops the program immediately and restores the former terminal state.
// The final render that you would normally see when quitting will be skipped.
// [program.Run] returns a [ErrProgramKilled] error.
func (p *Program) Kill() {
	p.shutdown(true)
}

// Wait waits/blocks until the underlying Program finished shutting down.
func (p *Program) Wait() {
	<-p.finished
}

// execute writes the given sequence to the program output.
func (p *Program) execute(seq string) {
	_, _ = p.outputBuf.WriteString(seq)
}

// flush flushes the output buffer to the program output.
func (p *Program) flush() error {
	if p.outputBuf.Len() == 0 {
		return nil
	}
	if p.logger != nil {
		p.logger.Printf("output: %q", p.outputBuf.String())
	}
	_, err := p.output.Write(p.outputBuf.Bytes())
	p.outputBuf.Reset()
	if err != nil {
		return fmt.Errorf("error writing to output: %w", err)
	}
	return nil
}

// shutdown performs operations to free up resources and restore the terminal
// to its original state.
func (p *Program) shutdown(kill bool) {
	p.shutdownOnce.Do(func() {
		p.cancel()

		// Wait for all handlers to finish.
		p.handlers.shutdown()

		// Check if the cancel reader has been setup before waiting and closing.
		if p.inputReader != nil {
			// Wait for input loop to finish.
			if p.inputReader.Cancel() {
				if !kill {
					p.waitForReadLoop()
				}
			}
			_ = p.inputReader.Close()
		}

		if p.renderer != nil {
			p.stopRenderer(kill)
		}

		_ = p.restoreTerminalState()
	})
}

// recoverFromPanic recovers from a panic, prints the stack trace, and restores
// the terminal to a usable state.
func (p *Program) recoverFromPanic(r any) {
	select {
	case p.errs <- ErrProgramPanic:
	default:
	}
	p.cancel() // Just in case a previous shutdown has failed.
	p.shutdown(true)
	// We use "\r\n" to ensure the output is formatted even when restoring the
	// terminal does not work or when raw mode is still active.
	rec := strings.ReplaceAll(fmt.Sprintf("%s", r), "\n", "\r\n")
	fmt.Fprintf(os.Stderr, "Caught panic:\r\n\r\n%s\r\n\r\nRestoring terminal...\r\n\r\n", rec)
	stack := strings.ReplaceAll(fmt.Sprintf("%s\n", debug.Stack()), "\n", "\r\n")
	fmt.Fprint(os.Stderr, stack)
	if v, err := strconv.ParseBool(os.Getenv("TEA_DEBUG")); err == nil && v {
		f, err := os.Create(fmt.Sprintf("bubbletea-panic-%d.log", time.Now().Unix()))
		if err == nil {
			defer f.Close()        //nolint:errcheck
			fmt.Fprintln(f, rec)   //nolint:errcheck
			fmt.Fprintln(f)        //nolint:errcheck
			fmt.Fprintln(f, stack) //nolint:errcheck
		}
	}
}

// ReleaseTerminal restores the original terminal state and cancels the input
// reader. You can return control to the Program with RestoreTerminal.
func (p *Program) ReleaseTerminal() error {
	return p.releaseTerminal(false)
}

func (p *Program) releaseTerminal(reset bool) error {
	atomic.StoreUint32(&p.ignoreSignals, 1)
	if p.inputReader != nil {
		p.inputReader.Cancel()
	}

	p.waitForReadLoop()

	if p.renderer != nil {
		p.stopRenderer(false)
		if reset {
			p.renderer.reset()
		}
	}

	return p.restoreTerminalState()
}

// RestoreTerminal reinitializes the Program's input reader, restores the
// terminal to the former state when the program was running, and repaints.
// Use it to reinitialize a Program after running ReleaseTerminal.
func (p *Program) RestoreTerminal() error {
	atomic.StoreUint32(&p.ignoreSignals, 0)

	if err := p.initTerminal(); err != nil {
		return err
	}
	if err := p.initInputReader(false); err != nil {
		return err
	}
	if p.modes.IsReset(ansi.AltScreenSaveCursorMode) {
		// entering alt screen already causes a repaint.
		go p.Send(repaintMsg{})
	}

	p.startRenderer()
	if p.modes.IsSet(ansi.BracketedPasteMode) {
		p.execute(ansi.SetBracketedPasteMode)
	}
	if p.activeEnhancements.modifyOtherKeys != 0 {
		p.execute(ansi.KeyModifierOptions(4, p.activeEnhancements.modifyOtherKeys)) //nolint:mnd
	}
	if p.activeEnhancements.kittyFlags != 0 {
		p.execute(ansi.KittyKeyboard(p.activeEnhancements.kittyFlags, 1))
	}
	if p.modes.IsSet(ansi.FocusEventMode) {
		p.execute(ansi.SetFocusEventMode)
	}
	if p.modes.IsSet(ansi.ButtonEventMouseMode) || p.modes.IsSet(ansi.AnyEventMouseMode) {
		if p.startupOptions&withMouseCellMotion != 0 {
			p.execute(ansi.SetButtonEventMouseMode)
			p.execute(ansi.SetSgrExtMouseMode)
		} else if p.startupOptions&withMouseAllMotion != 0 {
			p.execute(ansi.SetAnyEventMouseMode)
			p.execute(ansi.SetSgrExtMouseMode)
		}
	}
	if p.modes.IsSet(ansi.GraphemeClusteringMode) {
		p.execute(ansi.SetGraphemeClusteringMode)
	}

	// Restore terminal colors.
	if p.setBg != nil {
		c, ok := colorful.MakeColor(p.setBg)
		if ok {
			p.execute(ansi.SetBackgroundColor(c.Hex()))
		}
	}
	if p.setFg != nil {
		c, ok := colorful.MakeColor(p.setFg)
		if ok {
			p.execute(ansi.SetForegroundColor(c.Hex()))
		}
	}
	if p.setCc != nil {
		c, ok := colorful.MakeColor(p.setCc)
		if ok {
			p.execute(ansi.SetCursorColor(c.Hex()))
		}
	}

	// If the output is a terminal, it may have been resized while another
	// process was at the foreground, in which case we may not have received
	// SIGWINCH. Detect any size change now and propagate the new size as
	// needed.
	go p.checkResize()

	// Flush queued commands.
	return p.flush()
}

// Println prints above the Program. This output is unmanaged by the program
// and will persist across renders by the Program.
//
// If the altscreen is active no output will be printed.
func (p *Program) Println(args ...any) {
	p.msgs <- printLineMessage{
		messageBody: fmt.Sprint(args...),
	}
}

// Printf prints above the Program. It takes a format template followed by
// values similar to fmt.Printf. This output is unmanaged by the program and
// will persist across renders by the Program.
//
// Unlike fmt.Printf (but similar to log.Printf) the message will be print on
// its own line.
//
// If the altscreen is active no output will be printed.
func (p *Program) Printf(template string, args ...any) {
	p.msgs <- printLineMessage{
		messageBody: fmt.Sprintf(template, args...),
	}
}

// startRenderer starts the renderer.
func (p *Program) startRenderer() {
	framerate := time.Second / time.Duration(p.fps)
	if p.ticker == nil {
		p.ticker = time.NewTicker(framerate)
	} else {
		// If the ticker already exists, it has been stopped and we need to
		// reset it.
		p.ticker.Reset(framerate)
	}

	// Since the renderer can be restarted after a stop, we need to reset
	// the done channel and its corresponding sync.Once.
	p.once = sync.Once{}

	// Start the renderer.
	go func() {
		for {
			select {
			case <-p.rendererDone:
				p.ticker.Stop()
				return

			case <-p.ticker.C:
				_ = p.flush()
				_ = p.renderer.flush(p)
			}
		}
	}()
}

// stopRenderer stops the renderer.
// If kill is true, the renderer will be stopped immediately without flushing
// the last frame.
func (p *Program) stopRenderer(kill bool) {
	// Stop the renderer before acquiring the mutex to avoid a deadlock.
	p.once.Do(func() {
		p.rendererDone <- struct{}{}
	})

	if !kill {
		// flush locks the mutex
		_ = p.renderer.flush(p)
	}

	_ = p.renderer.close()
}

// requestKeyboardEnhancements tries to enable keyboard enhancements and read
// the active keyboard enhancements from the terminal.
func (p *Program) requestKeyboardEnhancements() {
	// XXX: We write to the renderer directly so that we synchronize with the
	// alt-screen state of the renderer. This is because the main screen and
	// alternate screen have their own Kitty keyboard state stack.
	// XXX: Tmux has added support for Xterm modifyOtherKeys, but it
	// is not enabled by default and when enabled, it can cause
	// issues with some keys like escape and typeing.
	if p.environ.Getenv("TMUX") == "" && p.requestedEnhancements.modifyOtherKeys > 0 {
		_, _ = p.renderer.writeString(ansi.KeyModifierOptions(4, p.requestedEnhancements.modifyOtherKeys)) //nolint:mnd
		_, _ = p.renderer.writeString(ansi.QueryModifyOtherKeys)
	}
	if p.requestedEnhancements.kittyFlags > 0 {
		_, _ = p.renderer.writeString(ansi.KittyKeyboard(p.requestedEnhancements.kittyFlags, 1))
		_, _ = p.renderer.writeString(ansi.RequestKittyKeyboard)
	}
}

// enableMouse enables mouse events on the terminal. When all is true, it will
// enable [ansi.AnyEventMouseMode], otherwise, it will use
// [ansi.ButtonEventMouseMode].
// Note this has no effect on Windows since we use the Windows Console API.
func (p *Program) enableMouse(all bool) {
	if isWindows() {
		// XXX: This is used to enable mouse mode on Windows. We need
		// to reinitialize the cancel reader to get the mouse events to
		// work.
		if !p.mouseMode {
			p.mouseMode = true
			if p.inputReader != nil {
				// Only reinitialize if the input reader has been initialized.
				_ = p.initInputReader(true)
			}
		}
	}

	if all {
		p.execute(ansi.SetAnyEventMouseMode + ansi.SetSgrExtMouseMode)
		p.modes.Set(ansi.AnyEventMouseMode, ansi.SgrExtMouseMode)
	} else {
		p.execute(ansi.SetButtonEventMouseMode + ansi.SetSgrExtMouseMode)
		p.modes.Set(ansi.ButtonEventMouseMode, ansi.SgrExtMouseMode)
	}
}

// disableMouse disables mouse events on the terminal.
// Note this has no effect on Windows since we use the Windows Console API.
func (p *Program) disableMouse() {
	if isWindows() {
		// XXX: On Windows, mouse mode is enabled on the input reader
		// level. We need to instruct the input reader to stop reading
		// mouse events.
		if p.mouseMode {
			p.mouseMode = false
			if p.inputReader != nil {
				// Only reinitialize if the input reader has been initialized.
				_ = p.initInputReader(true)
			}
		}
	}

	var modes []ansi.Mode
	if p.modes.IsSet(ansi.AnyEventMouseMode) {
		modes = append(modes, ansi.AnyEventMouseMode)
	}
	if p.modes.IsSet(ansi.ButtonEventMouseMode) {
		modes = append(modes, ansi.ButtonEventMouseMode)
	}
	if len(modes) > 0 {
		modes = append(modes, ansi.SgrExtMouseMode)
		for _, m := range modes {
			// We could combine all of these modes into one single sequence,
			// but we're being cautious here for terminals that might not support
			// that format i.e. `CSI ? 10003 ; 1006 l`.
			p.execute(ansi.ResetMode(m))
			p.modes.Reset(m)
		}
	}
}<|MERGE_RESOLUTION|>--- conflicted
+++ resolved
@@ -31,12 +31,7 @@
 	uv "github.com/charmbracelet/ultraviolet"
 	"github.com/charmbracelet/x/ansi"
 	"github.com/charmbracelet/x/term"
-<<<<<<< HEAD
 	"github.com/lucasb-eyer/go-colorful"
-	"golang.org/x/sync/errgroup"
-=======
-	"github.com/muesli/cancelreader"
->>>>>>> 2a50aab4
 )
 
 // ErrProgramPanic is returned by [Program.Run] when the program recovers from a panic.
@@ -782,13 +777,6 @@
 							continue
 						}
 
-<<<<<<< HEAD
-						switch msg := cmd().(type) {
-						case BatchMsg:
-							g, _ := errgroup.WithContext(p.ctx)
-							for _, cmd := range msg {
-								g.Go(func() error {
-=======
 						msg := cmd()
 						switch msg := msg.(type) {
 						case BatchMsg:
@@ -801,24 +789,15 @@
 								cmd := cmd
 								go func() {
 									defer wg.Done()
->>>>>>> 2a50aab4
 									p.Send(cmd())
 								}()
 							}
-<<<<<<< HEAD
-
-							_ = g.Wait() // wait for all commands from batch msg to finish
-							continue
-						case sequenceMsg:
-							for _, cmd := range msg {
-=======
 							wg.Wait()
 						case sequenceMsg:
 							for _, cmd := range msg {
 								if cmd == nil {
 									continue
 								}
->>>>>>> 2a50aab4
 								p.Send(cmd())
 							}
 						default:
