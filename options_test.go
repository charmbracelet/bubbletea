package tea

import (
	"bytes"
	"testing"
)

func TestOptions(t *testing.T) {
	t.Run("output", func(t *testing.T) {
		var b bytes.Buffer
		p := NewProgram(nil, WithOutput(&b))
		if p.output.TTY() != nil {
			t.Errorf("expected output to custom, got %v", p.output.TTY().Fd())
		}
	})

	t.Run("input", func(t *testing.T) {
		var b bytes.Buffer
		p := NewProgram(nil, WithInput(&b))
		if p.input != &b {
			t.Errorf("expected input to custom, got %v", p.input)
		}
		if p.startupOptions&withCustomInput == 0 {
			t.Errorf("expected startup options to have custom input set, got %v", p.input)
		}
	})

	t.Run("renderer", func(t *testing.T) {
		p := NewProgram(nil, WithoutRenderer())
		switch p.renderer.(type) {
		case *nilRenderer:
			return
		default:
			t.Errorf("expected renderer to be a nilRenderer, got %v", p.renderer)
		}
	})

<<<<<<< HEAD
	t.Run("without signals", func(t *testing.T) {
		p := NewProgram(nil, WithoutSignals())
		if !p.ignoreSignals {
			t.Errorf("ignore signals should have been set")
=======
	t.Run("filter", func(t *testing.T) {
		p := NewProgram(nil, WithFilter(func(_ Model, msg Msg) Msg { return msg }))
		if p.filter == nil {
			t.Errorf("expected filter to be set")
>>>>>>> c56884c0
		}
	})

	t.Run("startup options", func(t *testing.T) {
		exercise := func(t *testing.T, opt ProgramOption, expect startupOptions) {
			p := NewProgram(nil, opt)
			if !p.startupOptions.has(expect) {
				t.Errorf("expected startup options have %v, got %v", expect, p.startupOptions)
			}
		}

		t.Run("input tty", func(t *testing.T) {
			exercise(t, WithInputTTY(), withInputTTY)
		})

		t.Run("alt screen", func(t *testing.T) {
			exercise(t, WithAltScreen(), withAltScreen)
		})

		t.Run("ansi compression", func(t *testing.T) {
			exercise(t, WithANSICompressor(), withANSICompressor)
		})

		t.Run("without catch panics", func(t *testing.T) {
			exercise(t, WithoutCatchPanics(), withoutCatchPanics)
		})

		t.Run("without signal handler", func(t *testing.T) {
			exercise(t, WithoutSignalHandler(), withoutSignalHandler)
		})

		t.Run("mouse cell motion", func(t *testing.T) {
			p := NewProgram(nil, WithMouseAllMotion(), WithMouseCellMotion())
			if !p.startupOptions.has(withMouseCellMotion) {
				t.Errorf("expected startup options have %v, got %v", withMouseCellMotion, p.startupOptions)
			}
			if p.startupOptions.has(withMouseAllMotion) {
				t.Errorf("expected startup options not have %v, got %v", withMouseAllMotion, p.startupOptions)
			}
		})

		t.Run("mouse all motion", func(t *testing.T) {
			p := NewProgram(nil, WithMouseCellMotion(), WithMouseAllMotion())
			if !p.startupOptions.has(withMouseAllMotion) {
				t.Errorf("expected startup options have %v, got %v", withMouseAllMotion, p.startupOptions)
			}
			if p.startupOptions.has(withMouseCellMotion) {
				t.Errorf("expected startup options not have %v, got %v", withMouseCellMotion, p.startupOptions)
			}
		})
	})

	t.Run("multiple", func(t *testing.T) {
		p := NewProgram(nil, WithMouseAllMotion(), WithAltScreen(), WithInputTTY())
		for _, opt := range []startupOptions{withMouseAllMotion, withAltScreen, withInputTTY} {
			if !p.startupOptions.has(opt) {
				t.Errorf("expected startup options have %v, got %v", opt, p.startupOptions)
			}
		}
	})
}<|MERGE_RESOLUTION|>--- conflicted
+++ resolved
@@ -35,17 +35,17 @@
 		}
 	})
 
-<<<<<<< HEAD
 	t.Run("without signals", func(t *testing.T) {
 		p := NewProgram(nil, WithoutSignals())
 		if !p.ignoreSignals {
 			t.Errorf("ignore signals should have been set")
-=======
+		}
+	})
+
 	t.Run("filter", func(t *testing.T) {
 		p := NewProgram(nil, WithFilter(func(_ Model, msg Msg) Msg { return msg }))
 		if p.filter == nil {
 			t.Errorf("expected filter to be set")
->>>>>>> c56884c0
 		}
 	})
 
